--- conflicted
+++ resolved
@@ -134,11 +134,7 @@
 6. Prompt is passed to `co.generate()` to produce the response from the bot.
 7. The user query & response from the bot are added to the chat history.
 
-<<<<<<< HEAD
-![A diagram that shows how conversant constructs prompts before they are passed to co.generate() in order to craft a reply from the bot.](images/conversant-diagram.png)
-=======
-![A diagram that shows how conversant constructs prompts before they are passed to co.generate() in order to craft a reply from the bot.](static/sandox-conversant%402x.png)
->>>>>>> 5f195053
+![A diagram that shows how conversant constructs prompts before they are passed to co.generate() in order to craft a reply from the bot.](static/conversant-diagram.png)
 
 ### A note about search & grounded question answering
 
