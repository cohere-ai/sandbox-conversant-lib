# Copyright (c) 2022 Cohere Inc. and its affiliates.
#
# Licensed under the MIT License (the "License");
# you may not use this file except in compliance with the License.
#
# You may obtain a copy of the License in the LICENSE file at the top
# level of this repository.


import ast
import copy
import sys

import cohere
import streamlit as st

from app import ui, utils
from conversant.prompt_chatbot import PromptChatbot
from conversant.utils import demo_utils

USER_AVATAR_SHORTCODE = ":bust_in_silhouette:"


def get_reply() -> None:
    """Replies query from the message input, and resets the message input"""
    _ = st.session_state.bot.reply(query=st.session_state.message_input)
    st.session_state.message_input = ""


def initialize_chatbot() -> None:
    """Initializes the chatbot from a selected persona and saves the session state."""
    if st.session_state.persona.startswith("from launch_demo") and len(sys.argv) > 1:
        st.session_state.bot = demo_utils.decode_object(
            sys.argv[1]
        )  # Launched via demo_utils.launch_streamlit() utility function
    elif st.session_state.persona == "":
        st.session_state.bot = None
    elif st.session_state.persona == "parrot":
        st.session_state.bot = utils.ParrotChatbot()
    else:
        st.session_state.bot = PromptChatbot.from_persona(
            st.session_state.persona, client=cohere.Client(st.secrets.COHERE_API_KEY)
        )
    if "bot" in st.session_state and st.session_state.bot:
        update_session_with_prompt()
    # Reset the edit_promp_json session state so we don't remain on the JSON editor when
    # changing to another bot. This is because st_ace is unable to write
    # new values from the current session state.
    st.session_state.edit_prompt_json = False


def update_session_with_prompt() -> None:
    """Saves the prompt config dictionary into the session state."""
    if "bot" in st.session_state and st.session_state.bot:
        st.session_state.snapshot_prompt_config = copy.deepcopy(
            st.session_state.bot.prompt.to_dict()
        )
        st.session_state.snapshot_chatbot_config = copy.deepcopy(
            st.session_state.bot.chatbot_config
        )
        st.session_state.snapshot_client_config = copy.deepcopy(
            st.session_state.bot.client_config
        )


def update_prompt_from_json() -> None:
    """Evaluates JSON string and updates the session's bot prompt."""
    if st.session_state.json_editor_input:
        try:
            prompt_config = ast.literal_eval(st.session_state.json_editor_input)
            st.session_state.bot.prompt.update(prompt_config)
            update_session_with_prompt()
            st.session_state.error = ""
        except Exception as e:
            st.session_state.error = e


# This ensures rendering is prevented upon import of this file.
if __name__ == "__main__":
    st.set_page_config(
        page_title="Conversational personas using Cohere",
        page_icon="🎭",
        layout="wide",
    )

    # Streamlit's default elements are not easy to style. Instead, we have to
    # define styling in a custom CSS file and inject it into the Streamlit DOM.
    # This is brittle and dependent on the DOM structure. Any changes to the layout
    # will break the styling defined in this file.
    with open("app/styles.css") as f:
        utils.style_using_css(f.read())

    # We use the :bust_in_silhouette: emoji as a neutral user avatar.
    st.session_state.user_avatar = utils.get_twemoji_url_from_shortcode(
        USER_AVATAR_SHORTCODE
    )

    # Each persona is a directory in PERSONA_MODEL_DIRECTORY, each with its
    # config.json file.
    st.session_state.persona_options = utils.get_persona_options()

    # A chatbot can be passed in as a base64 encoding of a pickled PromptChatbot object.
    # This is only used when calling the launch_demo() method of a PromptChatbot object.
    # The chatbot is then injected into the list of available personas in this streamlit
    # demo.
    if len(sys.argv) > 1 and "bot" not in st.session_state:

        # The PromptChatbot passed in should be a base64 encoding of a pickled
        # PromptChatbot object.
        bot = demo_utils.decode_object(sys.argv[1])
        if bot.__class__ != PromptChatbot:
            raise TypeError("base64 string passed in is not of class PromptChatbot")
        else:
            st.session_state.bot = bot
            st.session_state.persona_options.insert(
                0, f"from launch_demo: {st.session_state.bot.persona_name}"
            )

    # Page control flow logic is determined from the sidebar.
    with st.sidebar:
        st.selectbox(
            "Choose a chatbot persona:",
            options=st.session_state.persona_options,
            key="persona",
            on_change=initialize_chatbot,
        )
        st.checkbox(
            "Edit prompt",
            value=False,
            key="edit_prompt",
            on_change=update_session_with_prompt,
        )
        if st.session_state.edit_prompt:
            st.checkbox(
                "Use JSON editor",
                value=False,
                key="edit_prompt_json",
                on_change=update_session_with_prompt,
            )

        # Initialize a settings container in the sidebar. This allows us to place
        # Streamlit elements within this placeholder later in this script.
        settings_placeholder = st.empty()

    # Initialize a chat container as the middle of 3 vertical columns.
    # Only visible when the edit prompt checkbox is not selected.
    _, chat_placeholder, _ = st.columns([1, 1, 1])
    with chat_placeholder.container():
        chat_history_placeholder = st.empty()
        message_input_placeholder = st.empty()

    # Initialize a prompt json and string view as 2 vertical columns.
    # Only visible when the edit prompt checkbox is selected.
    prompt_json_column, prompt_string_column = st.columns([1, 1])
    with prompt_json_column:
        prompt_json_edit_placeholder = st.empty()
        prompt_json_view_placeholder = st.empty()
    with prompt_string_column:
        prompt_string_placeholder = st.empty()

    # Check if bot has been initialized in the Streamlit session.
    if "bot" in st.session_state and st.session_state.bot:

        # Editor view for the prompt
        if st.session_state.edit_prompt:

            # Edit the prompt using a JSON editor
            if st.session_state.edit_prompt_json:

                # The prompt JSON editor needs to be drawn first so that
                # the displayed form values in the sidebar take reference from
                # the editor.
                with prompt_json_edit_placeholder.container():
                    ui.draw_prompt_json_editor(
                        max_height=955
                    )  # st_ace only accepts hardcoded pixel values
                    update_prompt_from_json()

                with settings_placeholder.container():
                    with st.expander("Client Config"):
                        ui.draw_client_config_form()
                    with st.expander("Chatbot Config"):
                        ui.draw_chatbot_config_form()
                    ui.draw_prompt_form(disabled=True)

                with prompt_string_placeholder.container():
                    ui.draw_prompt_view(json=False)

            # Edit the prompt using a form in the sidebar
            else:

                # The settings form needs to be drawn first so that
                # the displayed JSON values in prompt JSON placeholder
                # take reference from the form.
                with settings_placeholder.container():
                    with st.expander("Client Config"):
                        ui.draw_client_config_form()
                    with st.expander("Chatbot Config"):
                        ui.draw_chatbot_config_form()
                    ui.draw_prompt_form(disabled=False)

                with prompt_json_view_placeholder.container():
                    ui.draw_prompt_view(json=True)

                with prompt_string_placeholder.container():
                    ui.draw_prompt_view(json=False)

            # When in editor view, elements should anchored from the top.
            utils.style_using_css(
                """
                div.css-18e3th9.egzxvld2 {
                    display: flex;
                    align-items: flex-start;
                    overflow: visible;
                }
            """
            )

        # Chat view with the persona
        else:

            # We can get the chatbot to begin the conversation with this.
            # The session's state needs to be manually updated since we are not
            # refreshing the entire Streamlit app.
<<<<<<< HEAD
            if  not st.session_state.bot.chat_history:
=======
            if not st.session_state.bot.chat_history:
>>>>>>> 2a9f37eb
                st.session_state.bot.reply(
                    query="Hello",
                )
                update_session_with_prompt()

            # Draw UI elements for the sidebar
            with settings_placeholder.container():

                with st.expander("Client Config"):
                    ui.draw_client_config_form()
                with st.expander("Chatbot Config"):
                    ui.draw_chatbot_config_form()

                with st.expander("Prompt (JSON)"):
                    ui.draw_prompt_view(json=True)

                with st.expander("Prompt (string)", expanded=True):
                    ui.draw_prompt_view(json=False)

            # Draw chat history.
            with chat_history_placeholder.container():
                ui.draw_chat_history()

            # Draw the message input field and a disclaimer.
            with message_input_placeholder.container():
                st.text_input(
                    label=f"Chat with {st.session_state.bot.prompt.bot_name}!",
                    placeholder="Type a message",
                    key="message_input",
                    on_change=get_reply,
                )
                ui.draw_disclaimer()

            # When in chat view, anchor elements from the bottom so that
            # the message input field is at the bottom (more natural).
            utils.style_using_css(
                """
                div.css-18e3th9.egzxvld2 {
                    display: flex;
                    align-items: flex-end;
                    overflow: visible;
                }
            """
            )<|MERGE_RESOLUTION|>--- conflicted
+++ resolved
@@ -222,11 +222,7 @@
             # We can get the chatbot to begin the conversation with this.
             # The session's state needs to be manually updated since we are not
             # refreshing the entire Streamlit app.
-<<<<<<< HEAD
-            if  not st.session_state.bot.chat_history:
-=======
             if not st.session_state.bot.chat_history:
->>>>>>> 2a9f37eb
                 st.session_state.bot.reply(
                     query="Hello",
                 )
