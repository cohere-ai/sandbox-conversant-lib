--- conflicted
+++ resolved
@@ -7,33 +7,19 @@
 # level of this repository.
 
 
-<<<<<<< HEAD
 import ast
 import copy
-=======
-import os
-import re
->>>>>>> 8d6b96e5
 import sys
 
 import cohere
 import emoji
 import streamlit as st
-<<<<<<< HEAD
-=======
-import streamlit_chat as stchat
-from emojificate.filter import emojificate
->>>>>>> 8d6b96e5
 
 from app import ui, utils
 from conversant.prompt_chatbot import PromptChatbot
 from conversant.utils import demo_utils
 
 USER_AVATAR_SHORTCODE = ":bust_in_silhouette:"
-<<<<<<< HEAD
-=======
-
->>>>>>> 8d6b96e5
 
 
 def get_reply() -> None:
@@ -64,58 +50,11 @@
     st.session_state.edit_prompt_json = False
 
 
-<<<<<<< HEAD
 def update_session_with_prompt() -> None:
     """Saves the prompt config dictionary into the session state."""
     if "bot" in st.session_state and st.session_state.bot:
         st.session_state.snapshot_prompt_config = copy.deepcopy(
             st.session_state.bot.prompt.to_dict()
-=======
-@st.cache
-def get_twemoji_url_from_shortcode(shortcode: str) -> str:
-    """Converts an emoji shortcode to its corresponding Twemoji URL.
-
-    Args:
-        shortcode (str): Emoji shortcode
-    """
-    # Emojize returns the unicode representation of that emoji from its shortcode.
-    unicode = emoji.emojize(shortcode)
-    # Emojificate returns html <img /> tag.
-    img_html_tag = emojificate(unicode)
-    # Find the URL from the html tag.
-    url = re.findall('src="(.*?)"', img_html_tag, re.DOTALL)[0]
-    return url
-
-
-# This decorator allows Streamlit to compute and cache the results
-# of this function.
-@st.cache
-def get_personas():
-    # Initialize the list of personas for Streamlit
-    persona_options = [""] + os.listdir(PERSONA_MODEL_DIRECTORY) + ["parrot"]
-    return persona_options
-
-
-class ParrotChatbot:
-    """Mock chat function; real use-cases should import
-    this functionality via a class that inherits from conversant.chatbot.Chatbot
-
-    This bot simply states the user's query.
-    """
-
-    def __init__(self):
-        self.prompt = StartPrompt(
-            preamble=(
-                "The Parrot Bot repeats back whatever is said to it "
-                "without using Cohere's large language models."
-            ),
-            headers={
-                "user": "User",
-                "bot": "Parrot Bot",
-            },
-            example_separator="",
-            examples=[],
->>>>>>> 8d6b96e5
         )
 
 
@@ -151,17 +90,9 @@
         USER_AVATAR_SHORTCODE
     )
 
-<<<<<<< HEAD
     # Each persona is a directory in PERSONA_MODEL_DIRECTORY, each with its
     # config.json file.
     st.session_state.persona_options = utils.get_persona_options()
-=======
-    # Initialize the user's avatar
-    st.session_state.user_avatar = get_twemoji_url_from_shortcode(USER_AVATAR_SHORTCODE)
-
-    # List of available personas to choose from.
-    st.session_state.persona_options = get_personas()
->>>>>>> 8d6b96e5
 
     # A chatbot can be passed in as a base64 encoding of a pickled PromptChatbot object.
     # This is only used when calling the launch_demo() method of a PromptChatbot object.
@@ -272,7 +203,6 @@
             """
             )
 
-<<<<<<< HEAD
         # Chat view with the persona
         else:
 
@@ -318,48 +248,4 @@
                     overflow: visible;
                 }
             """
-=======
-        # Places the chat history in a Streamlit container.
-        with chat_history_placeholder.container():
-
-            # Iterate through the chat_history. This is done in reverse order to
-            # ensure that recent messages displayed are anchored at the bottom
-            # of the Streamlit demo.
-            for i, turn in enumerate(st.session_state.bot.chat_history[::-1]):
-
-                # If we are at the first conversation turn, we remove the
-                # injected user utterance of "Hello" from displaying.
-                if i == len(st.session_state.bot.chat_history) - 1:
-                    if "bot" in turn:
-                        stchat.message(turn["bot"], key=f"{i}_bot")
-                else:
-
-                    # Streamlit renders & runs logic by stepping through
-                    # Python files procedurally. This is why you have to
-                    # render all chat messages in the chat_history. We use
-                    # streamlit_chat to render them.
-                    if "bot" in turn:
-                        stchat.message(turn["bot"], key=f"{i}_bot")
-                    if "user" in turn:
-                        stchat.message(
-                            turn["user"],
-                            is_user=True,
-                            key=f"{i}_user",
-                            avatar_style=st.session_state.user_avatar,
-                        )
-
-        # Places the user input in a Streamlit container.
-        with user_input_placeholder.container():
-
-            # You could capture the value in a local var
-            # but using "key" instead captures in the
-            # session_state dictionary. The on_change allows us
-            # to add a callback get_reply that is called when user_input
-            # is given.
-            st.text_input(
-                label=f"Chat with {st.session_state.bot.bot_name}!",
-                placeholder="[Type something and press ENTER]",
-                key="user_input",
-                on_change=get_reply,
->>>>>>> 8d6b96e5
             )