# Copyright (c) 2022 Cohere Inc. and its affiliates.
#
# Licensed under the MIT License (the "License");
# you may not use this file except in compliance with the License.
#
# You may obtain a copy of the License in the LICENSE file at the top
# level of this repository.


from collections import defaultdict

import streamlit as st
from streamlit_ace import st_ace
from streamlit_chat import message as st_message


def draw_chat_history() -> None:
    """Renders the chat history in Streamlit.

    The messages are rendered using streamlit-chat, a custom Streamlit component
    for a chatbot UI.
    Reference: https://github.com/AI-Yash/st-chat
    """
    # The chat history is iterated in reverse order to ensure that recent messages
    # displayed are anchored at the bottom of the Streamlit demo.
    for i, turn in enumerate(st.session_state.bot.chat_history[::-1]):

        # If we are at the first conversation turn, we remove the
        # injected user utterance of "Hello" from displaying.
        if i == len(st.session_state.bot.chat_history) - 1:
            if "bot" in turn:
                st_message(turn["bot"], key=f"{i}_bot")
        else:
            if "bot" in turn:
                st_message(turn["bot"], key=f"{i}_bot")
            if "user" in turn:
                st_message(
                    turn["user"],
                    is_user=True,
                    key=f"{i}_user",
                    avatar_style=st.session_state.user_avatar,
                )


def draw_disclaimer() -> None:
    """Adds a disclaimer about the personas in this demo."""
    if st.session_state.persona != "parrot":
        st.write(
            "_Each persona is powered by [Cohere](https://cohere.com)'s large language models, \
            and these examples are meant purely for demonstrative purposes. \
            These personas are works of fiction, are not factually grounded, and \
            should not be taken too seriously!_"
        )
    else:
        st.write(
            "_The Parrot persona does not make use of [Cohere](https://cohere.com)'s large language models._"
        )


<<<<<<< HEAD
def draw_chatbot_config_form():
    """Adds widgets to edit the chatbot config."""
    config = st.session_state.snapshot_chatbot_config
    max_context_examples = st.slider(
        label="max_context_examples",
        min_value=0,
        max_value=20,
        value=config["max_context_examples"],
    )
    st.session_state.bot.configure_chatbot(
        {"max_context_examples": max_context_examples}
    )


def draw_client_config_form():
    """Adds widgets to edit the client config."""
    config = st.session_state.snapshot_client_config
    model_options = ["", "small", "medium", "large", "xlarge"]
    model = st.selectbox(
        label="model",
        options=model_options,
        index=model_options.index(config["model"])
        if config["model"] in model_options
        else 0,
    )
    model_id_override = st.text_input(
        label="model ID override",
        value=model if model else config["model"],
    )
    if model != model_id_override:
        st.warning(
            "WARNING: This demo does not validate that the model ID used for override is valid.",
        )
    max_tokens = st.slider(
        label="max_tokens", min_value=50, max_value=250, value=config["max_tokens"]
    )
    temperature = st.slider(
        label="temperature", min_value=0.0, max_value=5.0, value=config["temperature"]
    )
    st.session_state.bot.configure_client(
        {
            "model": model_id_override,
            "max_tokens": max_tokens,
            "temperature": temperature,
        }
    )


def draw_prompt_form(disabled: bool = False):
=======
def draw_prompt_form(disabled: bool = False) -> None:
>>>>>>> 79168f5b
    """Adds a form for configuring the prompt through its fields.

    The form is rendered as disabled when we only need to show the non-editable values
    of a prompt. This is used when the JSON editor is active.

    Args:
        disabled (bool): Whether or not the form should be rendered as disabled.
    """
    # Batches elements together as a form with a common submit button.
    with st.form("prompt_form"):
        # When the form is disabled, each time it is rendered its values need to be
        # taken from the current prompt config. Otherwise, its values should be taken
        # from the snapshot of the prompt config whenever it is first rendered.
        config = (
            defaultdict(str, st.session_state.bot.prompt.to_dict())
            if disabled
            else defaultdict(str, st.session_state.snapshot_prompt_config)
        )
        # We need to be careful about indexing into the dictionaries here
        # because when editing the prompt JSON, keys can end up malformed.
        default_preamble = config["preamble"]
        default_example_separator = config["example_separator"]
        default_user_name = (
            config["headers"]["user"] if "user" in config["headers"] else ""
        )
        default_bot_name = (
            config["headers"]["bot"] if "bot" in config["headers"] else ""
        )
        # This is where we create the text areas for the form.
        preamble = st.text_area(
            label="preamble",
            disabled=disabled,
            value=default_preamble,
        )
        example_separator = st.text_input(
            label="example_separator",
            disabled=disabled,
            value=default_example_separator,
        )
        user_name = st.text_input(
            label="user",
            disabled=disabled,
            value=default_user_name,
        )
        bot_name = st.text_input(label="bot", disabled=disabled, value=default_bot_name)
        # Because prompt examples have a more complex structure, it is not very user
        # friendly to render them as form input fields.
        st.text_input(
            label="examples",
            placeholder="Please edit examples with the JSON editor.",
            disabled=True,
        )
        # Upon submitting the form, we will save the form values in to the current
        # prompt config, then update the bot. Any errors should be saved.
        submitted = st.form_submit_button("Update")
        if submitted:
            try:
                # print(repr(example_separator))
                current_config = st.session_state.bot.prompt.to_dict()
                current_config["preamble"] = preamble.encode(
                    "raw_unicode_escape"
                ).decode("unicode_escape")
                current_config["example_separator"] = example_separator.encode(
                    "raw_unicode_escape"
                ).decode("unicode_escape")
                current_config["headers"]["user"] = user_name
                current_config["headers"]["bot"] = bot_name
                st.session_state.bot.prompt.update(current_config)
                st.session_state.error = ""
            except Exception as e:
                st.session_state.error = e


def draw_prompt_json_editor(max_height: int) -> None:
    """Renders an streamlit-ace editor into the app.

    streamlit-ace is a custom Streamlitcomponent for an Ace editor.
    Reference: https://github.com/okld/streamlit-ace

    Args:
        max_height (int): Desired height of the UI element expressed in pixels.
            If set to None, height will auto adjust to editor's content.
            None by default.
    """
    st.write(f"**JSON:**")
    st_ace(
        value=f"{st.session_state.bot.prompt.to_json_string()}",
        placeholder="Enter a JSON representation of a prompt.",
        height=max_height,
        language="json",
        wrap=True,
        auto_update=True,
        key="json_editor_input",
        theme="monokai",
    )


def draw_prompt_view(json: bool = False) -> None:
    """Adds a representation of the prompt in JSON or as a string.

    Args:
        json (bool): Whether to render the prompt as a JSON object.
    """
    if json:
        st.write(f"**JSON:**")
        st.json(st.session_state.bot.prompt.to_dict())
    else:
        st.write(
            f"**{st.session_state.bot.prompt.bot_name} responds to you using the prompt below:**"
        )
        # If the current JSON string is malformed, show the error to the user to help
        # with debugging.
        if "error" in st.session_state and st.session_state.error:
            st.exception(st.session_state.error)
        else:
            st.code(
                st.session_state.bot.get_current_prompt("{Your message here}"),
                language="markdown",
            )
            if len(st.session_state.bot.chat_history) > 0:
                st.write(f"_(includes the current chat history)_")<|MERGE_RESOLUTION|>--- conflicted
+++ resolved
@@ -57,8 +57,7 @@
         )
 
 
-<<<<<<< HEAD
-def draw_chatbot_config_form():
+def draw_chatbot_config_form() -> None:
     """Adds widgets to edit the chatbot config."""
     config = st.session_state.snapshot_chatbot_config
     max_context_examples = st.slider(
@@ -72,7 +71,7 @@
     )
 
 
-def draw_client_config_form():
+def draw_client_config_form() -> None:
     """Adds widgets to edit the client config."""
     config = st.session_state.snapshot_client_config
     model_options = ["", "small", "medium", "large", "xlarge"]
@@ -106,10 +105,7 @@
     )
 
 
-def draw_prompt_form(disabled: bool = False):
-=======
 def draw_prompt_form(disabled: bool = False) -> None:
->>>>>>> 79168f5b
     """Adds a form for configuring the prompt through its fields.
 
     The form is rendered as disabled when we only need to show the non-editable values
