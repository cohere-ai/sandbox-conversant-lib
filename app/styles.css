--- conflicted
+++ resolved
@@ -1,59 +1,6 @@
 /* Style the overall app container */
 div.css-18e3th9.egzxvld2 {
     padding: 1rem 1rem 1rem;
-<<<<<<< HEAD
-}
-
-/* Style chat_history_placeholder so overflow messages are scrollable */
-div.css-18e3th9.egzxvld2 > div:nth-child(1) > div:nth-child(1) > div:nth-child(4) > div:nth-child(2) > div:nth-child(1) > div:nth-child(1) > div:nth-child(1) > div:nth-child(1) > div:nth-child(1) > div:nth-child(1) {
-    display: flex;
-    flex-direction: column-reverse;
-    overflow-x: hidden;
-    overflow-y: scroll;
-    max-height: 65vh;
-}
-
-/* Style prompt_json_view_placeholder header so it is aligned. */
-div.css-18e3th9.egzxvld2 > div:nth-child(1) > div:nth-child(1) > div:nth-child(5) > div:nth-child(1) p {
-    margin-left: 8px;
-}
-
-/* Style prompt_json_view_placeholder so overflow is scrollable */
-div.css-18e3th9.egzxvld2 > div:nth-child(1) > div:nth-child(1) > div:nth-child(5) > div:nth-child(1) > div:nth-child(1) > div:nth-child(1) > div:nth-child(2) > div:nth-child(1) > div:nth-child(2) {
-    overflow-x: hidden;
-    overflow-y: scroll;
-    max-height: 955px;
-    margin-top: 8px;
-    margin-left: 8px;
-}
-
-/* Style prompt_string_placeholder so overflow is scrollable */
-div.css-18e3th9.egzxvld2 > div:nth-child(1) > div:nth-child(1) > div:nth-child(5) > div:nth-child(2) .stCodeBlock {
-    overflow-x: hidden;
-    overflow-y: scroll;
-    max-height: 955px;
-    margin-top: 8px;
-}
-
-/* Remove "Press enter to apply" from text input */
-.stTextInput div.css-1li7dat.effi0qh1 {
-    visibility: hidden;
-}
-
-/* Make markdown code wrapped */
-code.language-markdown {
-    white-space: pre-wrap !important ;       
-}
-
-/* Make padding smaller on st.sidebar */
-div.css-hxt7ib.e1fqkh3o5 {
-    padding-top: 2rem;
-}div.css-12oz5g7.egzxvld2 {
-    display: flex;
-    align-items: flex-end;
-    overflow: visible;
-=======
->>>>>>> 2a9f37eb
 }
 
 /* Style chat_history_placeholder so overflow messages are scrollable */
