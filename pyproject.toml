[tool.poetry]
name = "conversant"
version = "0.1.0"
description = "Conversational AI tooling"
authors = ["Cohere ConvAI <convai@cohere.com>"]

[tool.poetry.dependencies]
python = "^3.8"
cohere = "^2.8.0"
toml = "^0.10.2"
pydantic = "^1.10.2"
streamlit-chat = {git = "https://github.com/yichern/st-chat.git"}
emoji = "^2.1.0"
emojificate = "^0.6.0"
streamlit-ace = "^0.1.1"

[tool.poetry.group.dev.dependencies]
pytest = "^7.1.2"
streamlit = "^1.11.1"
black = "^22.10.0"
pre-commit = "^2.20.0"
pdoc = "^12.1.0"
<<<<<<< HEAD
ruff = "^0.0.93"
=======

[tool.poetry.group.dev.dependencies]
ruff = "^0.0.94"
>>>>>>> 5f195053

[build-system]
requires = ["poetry-core>=1.3.0"]
build-backend = "poetry.core.masonry.api"<|MERGE_RESOLUTION|>--- conflicted
+++ resolved
@@ -20,13 +20,7 @@
 black = "^22.10.0"
 pre-commit = "^2.20.0"
 pdoc = "^12.1.0"
-<<<<<<< HEAD
-ruff = "^0.0.93"
-=======
-
-[tool.poetry.group.dev.dependencies]
 ruff = "^0.0.94"
->>>>>>> 5f195053
 
 [build-system]
 requires = ["poetry-core>=1.3.0"]
