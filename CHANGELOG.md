--- conflicted
+++ resolved
@@ -1,20 +1,23 @@
 # Changelog
 
-<<<<<<< HEAD
-## 0.2.0 (2023-01-20)
-=======
 ## 0.2.1 (2023-01-20)
->>>>>>> 763f346e
 
 ### Added
 - N/A
 
 ### Changed
-<<<<<<< HEAD
+- Fixed a bug in Streamlit demo by casting `max_tokens` to `int`
+
+### Removed
+- N/A
+
+## 0.2.0 (2023-01-20)
+
+### Added
+- N/A
+
+### Changed
 - Update dependency on `cohere` to `^3.0`
-=======
-- Fixed a bug in Streamlit demo by casting `max_tokens` to `int`
->>>>>>> 763f346e
 
 ### Removed
 - N/A
