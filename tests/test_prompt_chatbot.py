# Copyright (c) 2022 Cohere Inc. and its affiliates.
#
# Licensed under the MIT License (the "License");
# you may not use this file except in compliance with the License.
#
# You may obtain a copy of the License in the LICENSE file at the top
# level of this repository.

import itertools

import pytest

from conversant.prompt_chatbot import PromptChatbot


def check_prompt_chatbot_config(prompt_chatbot: PromptChatbot):
    __tracebackhide__ = True
    for key in ["model", "max_tokens", "temperature", "stop_seq"]:
        if key not in prompt_chatbot.client_config:
            pytest.fail(
                f"{key} not in config of {prompt_chatbot.__class__.__name__} \
                    but is required for co.generate"
            )


def test_prompt_chatbot_init(mock_prompt_chatbot: PromptChatbot) -> None:
    """Tests end to end that a prompt_chatbot is initialized
    correctly from class constructor.

    Args:
        mock_prompt_chatbot (PromptChatbot): Bot test fixture
    """
    check_prompt_chatbot_config(mock_prompt_chatbot)
    assert mock_prompt_chatbot.user_name == mock_prompt_chatbot.prompt.user_name
    assert mock_prompt_chatbot.bot_name == mock_prompt_chatbot.prompt.bot_name
    mock_prompt_chatbot.reply(query="What's up?")


def test_prompt_chatbot_init_from_persona(mock_co: object) -> None:
    """Tests end to end that a prompt_chatbot is initalized correctly from persona.

    Args:
        mock_co (object): mock Cohere client.
    """
    prompt_chatbot = PromptChatbot.from_persona("watch-sales-agent", client=mock_co)
    assert isinstance(prompt_chatbot, PromptChatbot)
    assert prompt_chatbot.user_name == prompt_chatbot.prompt.user_name
    assert prompt_chatbot.bot_name == prompt_chatbot.prompt.bot_name
    assert prompt_chatbot.latest_prompt == prompt_chatbot.prompt.to_string()
    check_prompt_chatbot_config(prompt_chatbot)
    prompt_chatbot.reply(query="What's up?")

    with pytest.raises(FileNotFoundError):
        _ = PromptChatbot.from_persona(
            "watch-sales-agent", client=mock_co, persona_dir=""
        )


@pytest.mark.parametrize(
    "max_context_examples, history_length",
    list(
        filter(
            lambda items: items[0] <= items[1],
            itertools.product(list(range(20)), list(range(50))),
        )
    ),
)
def test_prompt_chatbot_get_current_prompt(
    mock_prompt_chatbot: PromptChatbot, max_context_examples: int, history_length: int
) -> None:
    """Tests assembly of starter prompts and context.

    Starter prompts should be preserved and context
    should have line-level trimming applied.

    Args:
        prompt_chatbot (PromptChatbot): Bot test fixture
    """
    chat_history = [
        {"user": f"Hello! {i}", "bot": f"Hello back! {i}"}
        for i in range(history_length + 1)
    ]
    mock_prompt_chatbot.chat_history = chat_history
    mock_prompt_chatbot.configure_chatbot(
        {
            "max_context_examples": max_context_examples,
        }
    )

    current_prompt = mock_prompt_chatbot.get_current_prompt(query="Hello!")
    expected = (
        # start prompt
        f"{mock_prompt_chatbot.prompt.preamble}\n"
        + f"{mock_prompt_chatbot.prompt.example_separator}"
<<<<<<< HEAD
        + f"{mock_prompt_chatbot.prompt.headers['user']}: {mock_prompt_chatbot.prompt.examples[0][0]['user']}\n"
        + f"{mock_prompt_chatbot.prompt.headers['bot']}: {mock_prompt_chatbot.prompt.examples[0][0]['bot']}\n"
        + f"{mock_prompt_chatbot.prompt.headers['user']}: {mock_prompt_chatbot.prompt.examples[0][1]['user']}\n"
        + f"{mock_prompt_chatbot.prompt.headers['bot']}: {mock_prompt_chatbot.prompt.examples[0][1]['bot']}\n"
        + f"{mock_prompt_chatbot.prompt.example_separator}"
        + f"{mock_prompt_chatbot.prompt.headers['user']}: {mock_prompt_chatbot.prompt.examples[1][0]['user']}\n"
        + f"{mock_prompt_chatbot.prompt.headers['bot']}: {mock_prompt_chatbot.prompt.examples[1][0]['bot']}\n"
        + f"{mock_prompt_chatbot.prompt.headers['user']}: {mock_prompt_chatbot.prompt.examples[1][1]['user']}\n"
        + f"{mock_prompt_chatbot.prompt.headers['bot']}: {mock_prompt_chatbot.prompt.examples[1][1]['bot']}\n"
=======
        + f"{mock_prompt_chatbot.prompt.headers['user']}: {mock_prompt_chatbot.prompt.examples[0]['user']}\n"  # noqa
        + f"{mock_prompt_chatbot.prompt.headers['bot']}: {mock_prompt_chatbot.prompt.examples[0]['bot']}\n"  # noqa
        + f"{mock_prompt_chatbot.prompt.example_separator}"
        + f"{mock_prompt_chatbot.prompt.headers['user']}: {mock_prompt_chatbot.prompt.examples[1]['user']}\n"  # noqa
        + f"{mock_prompt_chatbot.prompt.headers['bot']}: {mock_prompt_chatbot.prompt.examples[1]['bot']}\n"  # noqa
>>>>>>> 433a9aac
        # context prompt
        + f"{mock_prompt_chatbot.prompt.example_separator}"
        + "".join(
            [
                (
                    f"{mock_prompt_chatbot.prompt.headers['user']}: Hello! {i}\n"
                    f"{mock_prompt_chatbot.prompt.headers['bot']}: Hello back! {i}\n"
                )
                for i in range(
                    history_length - max_context_examples + 1, history_length + 1
                )
            ]
        )
        # query prompt
        + (
            f"{mock_prompt_chatbot.prompt.headers['user']}: Hello!\n"
            f"{mock_prompt_chatbot.prompt.headers['bot']}:"
        )
    )
    assert current_prompt == expected


def test_missing_persona_fails(mock_co: object) -> None:
    """Tests failure on missing persona.
    Args:
        mock_co (object): mock Cohere client
    """
    with pytest.raises(FileNotFoundError):
        _ = PromptChatbot.from_persona("invalid_persona", mock_co)<|MERGE_RESOLUTION|>--- conflicted
+++ resolved
@@ -92,23 +92,15 @@
         # start prompt
         f"{mock_prompt_chatbot.prompt.preamble}\n"
         + f"{mock_prompt_chatbot.prompt.example_separator}"
-<<<<<<< HEAD
-        + f"{mock_prompt_chatbot.prompt.headers['user']}: {mock_prompt_chatbot.prompt.examples[0][0]['user']}\n"
-        + f"{mock_prompt_chatbot.prompt.headers['bot']}: {mock_prompt_chatbot.prompt.examples[0][0]['bot']}\n"
-        + f"{mock_prompt_chatbot.prompt.headers['user']}: {mock_prompt_chatbot.prompt.examples[0][1]['user']}\n"
-        + f"{mock_prompt_chatbot.prompt.headers['bot']}: {mock_prompt_chatbot.prompt.examples[0][1]['bot']}\n"
+        + f"{mock_prompt_chatbot.prompt.headers['user']}: {mock_prompt_chatbot.prompt.examples[0][0]['user']}\n"  # noqa
+        + f"{mock_prompt_chatbot.prompt.headers['bot']}: {mock_prompt_chatbot.prompt.examples[0][0]['bot']}\n"  # noqa
+        + f"{mock_prompt_chatbot.prompt.headers['user']}: {mock_prompt_chatbot.prompt.examples[0][1]['user']}\n"  # noqa
+        + f"{mock_prompt_chatbot.prompt.headers['bot']}: {mock_prompt_chatbot.prompt.examples[0][1]['bot']}\n"  # noqa
         + f"{mock_prompt_chatbot.prompt.example_separator}"
-        + f"{mock_prompt_chatbot.prompt.headers['user']}: {mock_prompt_chatbot.prompt.examples[1][0]['user']}\n"
-        + f"{mock_prompt_chatbot.prompt.headers['bot']}: {mock_prompt_chatbot.prompt.examples[1][0]['bot']}\n"
-        + f"{mock_prompt_chatbot.prompt.headers['user']}: {mock_prompt_chatbot.prompt.examples[1][1]['user']}\n"
-        + f"{mock_prompt_chatbot.prompt.headers['bot']}: {mock_prompt_chatbot.prompt.examples[1][1]['bot']}\n"
-=======
-        + f"{mock_prompt_chatbot.prompt.headers['user']}: {mock_prompt_chatbot.prompt.examples[0]['user']}\n"  # noqa
-        + f"{mock_prompt_chatbot.prompt.headers['bot']}: {mock_prompt_chatbot.prompt.examples[0]['bot']}\n"  # noqa
-        + f"{mock_prompt_chatbot.prompt.example_separator}"
-        + f"{mock_prompt_chatbot.prompt.headers['user']}: {mock_prompt_chatbot.prompt.examples[1]['user']}\n"  # noqa
-        + f"{mock_prompt_chatbot.prompt.headers['bot']}: {mock_prompt_chatbot.prompt.examples[1]['bot']}\n"  # noqa
->>>>>>> 433a9aac
+        + f"{mock_prompt_chatbot.prompt.headers['user']}: {mock_prompt_chatbot.prompt.examples[1][0]['user']}\n"  # noqa
+        + f"{mock_prompt_chatbot.prompt.headers['bot']}: {mock_prompt_chatbot.prompt.examples[1][0]['bot']}\n"  # noqa
+        + f"{mock_prompt_chatbot.prompt.headers['user']}: {mock_prompt_chatbot.prompt.examples[1][1]['user']}\n"  # noqa
+        + f"{mock_prompt_chatbot.prompt.headers['bot']}: {mock_prompt_chatbot.prompt.examples[1][1]['bot']}\n"  # noqa
         # context prompt
         + f"{mock_prompt_chatbot.prompt.example_separator}"
         + "".join(
