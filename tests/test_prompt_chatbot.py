# Copyright (c) 2022 Cohere Inc. and its affiliates.
#
# Licensed under the MIT License (the "License");
# you may not use this file except in compliance with the License.
#
# You may obtain a copy of the License in the LICENSE file at the top
# level of this repository.


import pytest

from conversant.prompt_chatbot import PromptChatbot


def check_prompt_chatbot_config(prompt_chatbot: PromptChatbot):
    __tracebackhide__ = True
    for key in ["model", "max_tokens", "temperature", "stop_seq"]:
        if key not in prompt_chatbot.client_config:
            pytest.fail(
                f"{key} not in config of {prompt_chatbot.__class__.__name__} \
                    but is required for co.generate"
            )


def test_prompt_chatbot_init(mock_prompt_chatbot: PromptChatbot) -> None:
    """Tests end to end that a prompt_chatbot is initialized
    correctly from class constructor.

    Args:
        mock_prompt_chatbot (PromptChatbot): Bot test fixture
    """
    check_prompt_chatbot_config(mock_prompt_chatbot)
    assert mock_prompt_chatbot.user_name == mock_prompt_chatbot.prompt.user_name
    assert mock_prompt_chatbot.bot_name == mock_prompt_chatbot.prompt.bot_name
    mock_prompt_chatbot.reply(query="What's up?")


def test_prompt_chatbot_init_from_persona(mock_co: object) -> None:
    """Tests end to end that a prompt_chatbot is initalized correctly from persona.

    Args:
        mock_co (object): mock Cohere client.
    """
    prompt_chatbot = PromptChatbot.from_persona("watch-sales-agent", client=mock_co)
    assert isinstance(prompt_chatbot, PromptChatbot)
    assert prompt_chatbot.user_name == prompt_chatbot.prompt.user_name
    assert prompt_chatbot.bot_name == prompt_chatbot.prompt.bot_name
    assert prompt_chatbot.latest_prompt == prompt_chatbot.prompt.to_string()
    check_prompt_chatbot_config(prompt_chatbot)
    prompt_chatbot.reply(query="What's up?")

    with pytest.raises(FileNotFoundError):
        _ = PromptChatbot.from_persona(
            "watch-sales-agent", client=mock_co, persona_dir=""
        )


def test_prompt_chatbot_get_current_prompt(mock_prompt_chatbot: PromptChatbot) -> None:
    """Tests assembly of starter prompts and context.

    Starter prompts should be preserved and context
    should have line-level trimming applied.

    Args:
        prompt_chatbot (PromptChatbot): Bot test fixture
    """

    max_context_examples = mock_prompt_chatbot.chatbot_config["max_context_examples"]
    chat_history = [{"user": "Greetings!", "bot": "I greet you"}] * (
        max_context_examples
    ) + [{"user": "Hello!", "bot": "Hello back"}] * (max_context_examples)
    mock_prompt_chatbot.chat_history = chat_history

    current_prompt = mock_prompt_chatbot.get_current_prompt(query="Hello!")

    expected = (
        # start prompt
        f"{mock_prompt_chatbot.prompt.preamble}\n"
        + f"{mock_prompt_chatbot.prompt.example_separator}"
        + f"{mock_prompt_chatbot.prompt.headers['user']}: {mock_prompt_chatbot.prompt.examples[0]['user']}\n"  # noqa
        + f"{mock_prompt_chatbot.prompt.headers['bot']}: {mock_prompt_chatbot.prompt.examples[0]['bot']}\n"  # noqa
        + f"{mock_prompt_chatbot.prompt.example_separator}"
<<<<<<< HEAD
        + f"{mock_prompt_chatbot.prompt.headers['user']}: {mock_prompt_chatbot.prompt.examples[1]['user']}\n"
        + f"{mock_prompt_chatbot.prompt.headers['bot']}: {mock_prompt_chatbot.prompt.examples[1]['bot']}\n"
=======
        + f"{mock_prompt_chatbot.prompt.headers['user']}: {mock_prompt_chatbot.prompt.examples[1]['user']}\n"  # noqa
        + f"{mock_prompt_chatbot.prompt.headers['bot']}: {mock_prompt_chatbot.prompt.examples[1]['bot']}"  # noqa
>>>>>>> ff51abdc
        # context prompt
        + (
            f"{mock_prompt_chatbot.prompt.example_separator}"
            f"{mock_prompt_chatbot.prompt.headers['user']}: Hello!\n"
            f"{mock_prompt_chatbot.prompt.headers['bot']}: Hello back\n"
        )
        * max_context_examples
        # query prompt
        + (
            f"{mock_prompt_chatbot.prompt.example_separator}"
            f"{mock_prompt_chatbot.prompt.headers['user']}: Hello!\n"
            f"{mock_prompt_chatbot.prompt.headers['bot']}:"
        )
    )
    assert current_prompt == expected


def test_missing_persona_fails(mock_co: object) -> None:
    """Tests failure on missing persona.
    Args:
        mock_co (object): mock Cohere client
    """
    with pytest.raises(FileNotFoundError):
        _ = PromptChatbot.from_persona("invalid_persona", mock_co)<|MERGE_RESOLUTION|>--- conflicted
+++ resolved
@@ -80,13 +80,8 @@
         + f"{mock_prompt_chatbot.prompt.headers['user']}: {mock_prompt_chatbot.prompt.examples[0]['user']}\n"  # noqa
         + f"{mock_prompt_chatbot.prompt.headers['bot']}: {mock_prompt_chatbot.prompt.examples[0]['bot']}\n"  # noqa
         + f"{mock_prompt_chatbot.prompt.example_separator}"
-<<<<<<< HEAD
-        + f"{mock_prompt_chatbot.prompt.headers['user']}: {mock_prompt_chatbot.prompt.examples[1]['user']}\n"
-        + f"{mock_prompt_chatbot.prompt.headers['bot']}: {mock_prompt_chatbot.prompt.examples[1]['bot']}\n"
-=======
         + f"{mock_prompt_chatbot.prompt.headers['user']}: {mock_prompt_chatbot.prompt.examples[1]['user']}\n"  # noqa
         + f"{mock_prompt_chatbot.prompt.headers['bot']}: {mock_prompt_chatbot.prompt.examples[1]['bot']}"  # noqa
->>>>>>> ff51abdc
         # context prompt
         + (
             f"{mock_prompt_chatbot.prompt.example_separator}"
