--- conflicted
+++ resolved
@@ -140,16 +140,11 @@
     """A ChatPrompt config fixture for tests.
 
     Args:
-        mock_start_prompt_config (Dict[str, Any]): A config used to instantiate a
+        mock_chat_prompt_config (Dict[str, Any]): A config used to instantiate a
             StartPrompt fixture.
 
     Returns:
-<<<<<<< HEAD
-        Dict[str, Any]: Dictionary that can be used to construct to instantiate a
-            ChatPrompt.
-=======
-        StartPrompt: A mock StartPrompt object fixture for tests.
->>>>>>> a10c3ebe
+        ChatPrompt: A mock ChatPrompt object fixture for tests.
     """
     return ChatPrompt(**mock_chat_prompt_config)
 
