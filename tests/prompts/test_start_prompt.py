# Copyright (c) 2022 Cohere Inc. and its affiliates.
#
# Licensed under the MIT License (the "License");
# you may not use this file except in compliance with the License.
#
# You may obtain a copy of the License in the LICENSE file at the top
# level of this repository.

from typing import Any, Dict

import pytest

from conversant.prompts.start_prompt import StartPrompt


@pytest.fixture
def new_interaction() -> Dict[str, str]:
    """Instantiates a fixture for a new StartPrompt example.

    Returns:
        Dict[str, str]: New StartPrompt interaction fixture.
    """
    return {"user": "Nice to meet you!", "bot": "You too!"}


def test_start_prompt_init(mock_start_prompt_config: Dict[str, Any]) -> None:
    """Tests StartPrompt.__init__

    Args:
        mock_start_prompt_config (Dict[str, Any]): A StartPrompt config fixture.
    """
    start_prompt = StartPrompt(**mock_start_prompt_config)
    assert start_prompt.user_name == "User"
    assert start_prompt.bot_name == "Mock Chatbot"
    assert start_prompt.stop_sequences == ["\nUser:", "\nMock Chatbot:"]


def test_start_prompt_init_from_dict(mock_start_prompt_config: Dict[str, Any]) -> None:
    """Tests StartPrompt.from_dict

    Args:
        mock_start_prompt_config (Dict[str, Any]): A StartPrompt config fixture.
    """
    start_prompt = StartPrompt.from_dict(mock_start_prompt_config)
    assert start_prompt.user_name == "User"
    assert start_prompt.bot_name == "Mock Chatbot"
    assert start_prompt.stop_sequences == ["\nUser:", "\nMock Chatbot:"]


@pytest.mark.parametrize(
    "config",
    [
        # short preamble
        {"preamble": "short"},
        # headers do not contain user
        {"headers": {"bot": "Mock Chatbot"}},
        # headers do not contain bot
        {"headers": {"user": "User"}},
        # examples have no speakers
        {"examples": [{}]},
        # examples have one speaker
<<<<<<< HEAD
        {"examples": [[{"user": "user utterance"}, {"bot": "bot utterance"}]]},
        # examples have wrong field
        {"examples": [[{"user": "user utterance", "": "bot utterance"}]]},
=======
        {"examples": [{"user": "user utterance"}, {"bot": "bot utterance"}]},
        # examples have wrong key
        {"examples": [{"user": "user utterance", "": "bot utterance"}]},
>>>>>>> 433a9aac
        # examples have three speakers
        {
            "examples": [
                [
                    {
                        "user": "user utterance",
                        "bot": "bot utterance",
                        "user2": "user2 utterance",
                    }
                ]
            ]
        },
        # examples are prefixed by user and bot names
        {
            "headers": {"user": "Alice", "bot": "Bob"},
            "examples": [[{"user": "Alice: Hey", "bot": "Bob: Hi"}]],
        },
    ],
    ids=[
        "short-preamble",
        "headers-no-user",
        "headers-no-bot",
        "examples-no-speakers",
        "examples-one-speaker",
        "examples-wrong-key",
        "examples-three-speakers",
        "examples-prefixed-with-name",
    ],
)
def test_start_prompt_init_fails(
    mock_start_prompt_config: Dict[str, Any], config
) -> None:
    """Tests StartPrompt.__init__ on bad parameters.

    Args:
        mock_start_prompt_config (Dict[str, Any]): A StartPrompt config fixture.
        config (Dict[str, Any]): Dictionary of bad parameters.
    """
    mock_start_prompt_config.update(config)
    with pytest.raises(ValueError):
        _ = StartPrompt(**mock_start_prompt_config)


def test_start_prompt_create_interaction_string(
    mock_start_prompt: StartPrompt, new_interaction: Dict[str, str]
) -> None:
    """Tests StartPrompt.create_interaction_string

    Args:
        mock_start_prompt (StartPrompt): A StartPrompt fixture.
        new_interaction (Dict[ str, str]): A new StartPrompt interaction fixture.
    """
    expected = (
        f"{mock_start_prompt.headers['user']}: {new_interaction['user']}\n"
        f"{mock_start_prompt.headers['bot']}: {new_interaction['bot']}\n"
    )
    # create from positional arguments
    generated_interaction_str = mock_start_prompt.create_interaction_string(
        new_interaction["user"], new_interaction["bot"]
    )
    assert generated_interaction_str == expected

    # create from keyword arguments
    generated_interaction_str = mock_start_prompt.create_interaction_string(
        **new_interaction
    )
    assert generated_interaction_str == expected

    # generated example string is dependent on the insertion order into the examples
    # dictionary
    reordered_interaction = {}
    reordered_interaction["bot"] = new_interaction["bot"]
    reordered_interaction["user"] = new_interaction["user"]
    reordered_expected = (
        f"{mock_start_prompt.headers['bot']}: {new_interaction['bot']}\n"
        f"{mock_start_prompt.headers['user']}: {new_interaction['user']}\n"
    )
    generated_reordered_interaction_str = mock_start_prompt.create_interaction_string(
        **reordered_interaction
    )
    assert generated_reordered_interaction_str == reordered_expected


def test_start_prompt_to_string(mock_start_prompt: StartPrompt) -> None:
    """Tests StartPrompt.to_string

    Args:
        mock_start_prompt (StartPrompt): A StartPrompt fixture.
    """
    expected = (
        f"{mock_start_prompt.preamble}\n"
        f"{mock_start_prompt.example_separator}"
<<<<<<< HEAD
        f"{mock_start_prompt.headers['user']}: {mock_start_prompt.examples[0][0]['user']}\n"
        f"{mock_start_prompt.headers['bot']}: {mock_start_prompt.examples[0][0]['bot']}\n"
        f"{mock_start_prompt.headers['user']}: {mock_start_prompt.examples[0][1]['user']}\n"
        f"{mock_start_prompt.headers['bot']}: {mock_start_prompt.examples[0][1]['bot']}\n"
        f"{mock_start_prompt.example_separator}"
        f"{mock_start_prompt.headers['user']}: {mock_start_prompt.examples[1][0]['user']}\n"
        f"{mock_start_prompt.headers['bot']}: {mock_start_prompt.examples[1][0]['bot']}\n"
        f"{mock_start_prompt.headers['user']}: {mock_start_prompt.examples[1][1]['user']}\n"
        f"{mock_start_prompt.headers['bot']}: {mock_start_prompt.examples[1][1]['bot']}"
=======
        f"{mock_start_prompt.headers['user']}: {mock_start_prompt.examples[0]['user']}\n"  # noqa
        f"{mock_start_prompt.headers['bot']}: {mock_start_prompt.examples[0]['bot']}\n"
        f"{mock_start_prompt.example_separator}"
        f"{mock_start_prompt.headers['user']}: {mock_start_prompt.examples[1]['user']}\n"  # noqa
        f"{mock_start_prompt.headers['bot']}: {mock_start_prompt.examples[1]['bot']}"
>>>>>>> 433a9aac
    )
    assert mock_start_prompt.to_string() == expected<|MERGE_RESOLUTION|>--- conflicted
+++ resolved
@@ -59,15 +59,9 @@
         # examples have no speakers
         {"examples": [{}]},
         # examples have one speaker
-<<<<<<< HEAD
         {"examples": [[{"user": "user utterance"}, {"bot": "bot utterance"}]]},
-        # examples have wrong field
+        # examples have wrong key
         {"examples": [[{"user": "user utterance", "": "bot utterance"}]]},
-=======
-        {"examples": [{"user": "user utterance"}, {"bot": "bot utterance"}]},
-        # examples have wrong key
-        {"examples": [{"user": "user utterance", "": "bot utterance"}]},
->>>>>>> 433a9aac
         # examples have three speakers
         {
             "examples": [
@@ -160,22 +154,14 @@
     expected = (
         f"{mock_start_prompt.preamble}\n"
         f"{mock_start_prompt.example_separator}"
-<<<<<<< HEAD
-        f"{mock_start_prompt.headers['user']}: {mock_start_prompt.examples[0][0]['user']}\n"
-        f"{mock_start_prompt.headers['bot']}: {mock_start_prompt.examples[0][0]['bot']}\n"
-        f"{mock_start_prompt.headers['user']}: {mock_start_prompt.examples[0][1]['user']}\n"
-        f"{mock_start_prompt.headers['bot']}: {mock_start_prompt.examples[0][1]['bot']}\n"
+        f"{mock_start_prompt.headers['user']}: {mock_start_prompt.examples[0][0]['user']}\n"  # noqa
+        f"{mock_start_prompt.headers['bot']}: {mock_start_prompt.examples[0][0]['bot']}\n"  # noqa
+        f"{mock_start_prompt.headers['user']}: {mock_start_prompt.examples[0][1]['user']}\n"  # noqa
+        f"{mock_start_prompt.headers['bot']}: {mock_start_prompt.examples[0][1]['bot']}\n"  # noqa
         f"{mock_start_prompt.example_separator}"
-        f"{mock_start_prompt.headers['user']}: {mock_start_prompt.examples[1][0]['user']}\n"
-        f"{mock_start_prompt.headers['bot']}: {mock_start_prompt.examples[1][0]['bot']}\n"
-        f"{mock_start_prompt.headers['user']}: {mock_start_prompt.examples[1][1]['user']}\n"
+        f"{mock_start_prompt.headers['user']}: {mock_start_prompt.examples[1][0]['user']}\n"  # noqa
+        f"{mock_start_prompt.headers['bot']}: {mock_start_prompt.examples[1][0]['bot']}\n"  # noqa
+        f"{mock_start_prompt.headers['user']}: {mock_start_prompt.examples[1][1]['user']}\n"  # noqa
         f"{mock_start_prompt.headers['bot']}: {mock_start_prompt.examples[1][1]['bot']}"
-=======
-        f"{mock_start_prompt.headers['user']}: {mock_start_prompt.examples[0]['user']}\n"  # noqa
-        f"{mock_start_prompt.headers['bot']}: {mock_start_prompt.examples[0]['bot']}\n"
-        f"{mock_start_prompt.example_separator}"
-        f"{mock_start_prompt.headers['user']}: {mock_start_prompt.examples[1]['user']}\n"  # noqa
-        f"{mock_start_prompt.headers['bot']}: {mock_start_prompt.examples[1]['bot']}"
->>>>>>> 433a9aac
     )
     assert mock_start_prompt.to_string() == expected