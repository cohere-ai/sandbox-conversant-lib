# Copyright (c) 2022 Cohere Inc. and its affiliates.
#
# Licensed under the MIT License (the "License");
# you may not use this file except in compliance with the License.
#
# You may obtain a copy of the License in the LICENSE file at the top
# level of this repository.

from typing import Any, Dict

import pytest

<<<<<<< HEAD
from conversant.prompts.chat_prompt import ChatPrompt


@pytest.fixture
def new_interaction() -> Dict[str, str]:
    """Instantiates a fixture for a new ChatPrompt example.

    Returns:
        Dict[str, str]: New ChatPrompt interaction fixture.
=======
from conversant.chatbot import Interaction
from conversant.prompts.start_prompt import StartPrompt


@pytest.fixture
def new_interaction() -> Interaction:
    """Instantiates a fixture for a new StartPrompt example.

    Returns:
        Interaction: New StartPrompt interaction fixture.
>>>>>>> e78dc1bc
    """
    return {"user": "Nice to meet you!", "bot": "You too!"}


def test_chat_prompt_init(mock_chat_prompt_config: Dict[str, Any]) -> None:
    """Tests ChatPrompt.__init__

    Args:
        mock_chat_prompt_config (Dict[str, Any]): A ChatPrompt config fixture.
    """
    chat_prompt = ChatPrompt(**mock_chat_prompt_config)
    assert chat_prompt.user_name == "User"
    assert chat_prompt.bot_name == "Mock Chatbot"


def test_chat_prompt_init_from_dict(mock_chat_prompt_config: Dict[str, Any]) -> None:
    """Tests ChatPrompt.from_dict

    Args:
        mock_chat_prompt_config (Dict[str, Any]): A ChatPrompt config fixture.
    """
    chat_prompt = ChatPrompt.from_dict(mock_chat_prompt_config)
    assert chat_prompt.user_name == "User"
    assert chat_prompt.bot_name == "Mock Chatbot"


@pytest.mark.parametrize(
    "config",
    [
        # short preamble
        {"preamble": "short"},
        # headers do not contain user
        {"headers": {"bot": "Mock Chatbot"}},
        # headers do not contain bot
        {"headers": {"user": "User"}},
        # examples have no speakers
        {"examples": [{}]},
        # examples have one speaker
        {"examples": [[{"user": "user utterance"}, {"bot": "bot utterance"}]]},
        # examples have wrong key
        {"examples": [[{"user": "user utterance", "": "bot utterance"}]]},
        # examples have three speakers
        {
            "examples": [
                [
                    {
                        "user": "user utterance",
                        "bot": "bot utterance",
                        "user2": "user2 utterance",
                    }
                ]
            ]
        },
        # examples are prefixed by user and bot names
        {
            "headers": {"user": "Alice", "bot": "Bob"},
            "examples": [[{"user": "Alice: Hey", "bot": "Bob: Hi"}]],
        },
    ],
    ids=[
        "short-preamble",
        "headers-no-user",
        "headers-no-bot",
        "examples-no-speakers",
        "examples-one-speaker",
        "examples-wrong-key",
        "examples-three-speakers",
        "examples-prefixed-with-name",
    ],
)
def test_chat_prompt_init_fails(
    mock_chat_prompt_config: Dict[str, Any], config
) -> None:
    """Tests ChatPrompt.__init__ on bad parameters.

    Args:
        mock_chat_prompt_config (Dict[str, Any]): A ChatPrompt config fixture.
        config (Dict[str, Any]): Dictionary of bad parameters.
    """
    mock_chat_prompt_config.update(config)
    with pytest.raises(ValueError):
        _ = ChatPrompt(**mock_chat_prompt_config)


<<<<<<< HEAD
def test_chat_prompt_create_interaction_string(
    mock_chat_prompt: ChatPrompt, new_interaction: Dict[str, str]
=======
def test_start_prompt_create_interaction_string(
    mock_start_prompt: StartPrompt, new_interaction: Interaction
>>>>>>> e78dc1bc
) -> None:
    """Tests ChatPrompt.create_interaction_string

    Args:
        mock_chat_prompt (ChatPrompt): A ChatPrompt fixture.
        new_interaction (Dict[ str, str]): A new ChatPrompt interaction fixture.
    """
    expected = (
        f"{mock_chat_prompt.headers['user']}: {new_interaction['user']}\n"
        f"{mock_chat_prompt.headers['bot']}: {new_interaction['bot']}\n"
    )
    # create from positional arguments
    generated_interaction_str = mock_chat_prompt.create_interaction_string(
        new_interaction["user"], new_interaction["bot"]
    )
    assert generated_interaction_str == expected

    # create from keyword arguments
    generated_interaction_str = mock_chat_prompt.create_interaction_string(
        **new_interaction
    )
    assert generated_interaction_str == expected

    # generated example string is dependent on the insertion order into the examples
    # dictionary
    reordered_interaction = {}
    reordered_interaction["bot"] = new_interaction["bot"]
    reordered_interaction["user"] = new_interaction["user"]
    reordered_expected = (
        f"{mock_chat_prompt.headers['bot']}: {new_interaction['bot']}\n"
        f"{mock_chat_prompt.headers['user']}: {new_interaction['user']}\n"
    )
    generated_reordered_interaction_str = mock_chat_prompt.create_interaction_string(
        **reordered_interaction
    )
    assert generated_reordered_interaction_str == reordered_expected


def test_chat_prompt_to_string(mock_chat_prompt: ChatPrompt) -> None:
    """Tests ChatPrompt.to_string

    Args:
        mock_chat_prompt (ChatPrompt): A ChatPrompt fixture.
    """
    expected = (
        f"{mock_chat_prompt.preamble}\n"
        f"{mock_chat_prompt.example_separator}"
        f"{mock_chat_prompt.headers['user']}: {mock_chat_prompt.examples[0][0]['user']}\n"  # noqa
        f"{mock_chat_prompt.headers['bot']}: {mock_chat_prompt.examples[0][0]['bot']}\n"  # noqa
        f"{mock_chat_prompt.headers['user']}: {mock_chat_prompt.examples[0][1]['user']}\n"  # noqa
        f"{mock_chat_prompt.headers['bot']}: {mock_chat_prompt.examples[0][1]['bot']}\n"  # noqa
        f"{mock_chat_prompt.example_separator}"
        f"{mock_chat_prompt.headers['user']}: {mock_chat_prompt.examples[1][0]['user']}\n"  # noqa
        f"{mock_chat_prompt.headers['bot']}: {mock_chat_prompt.examples[1][0]['bot']}\n"  # noqa
        f"{mock_chat_prompt.headers['user']}: {mock_chat_prompt.examples[1][1]['user']}\n"  # noqa
        f"{mock_chat_prompt.headers['bot']}: {mock_chat_prompt.examples[1][1]['bot']}"
    )
    assert mock_chat_prompt.to_string() == expected<|MERGE_RESOLUTION|>--- conflicted
+++ resolved
@@ -10,28 +10,16 @@
 
 import pytest
 
-<<<<<<< HEAD
+from conversant.chatbot import Interaction
 from conversant.prompts.chat_prompt import ChatPrompt
 
 
 @pytest.fixture
-def new_interaction() -> Dict[str, str]:
+def new_interaction() -> Interaction:
     """Instantiates a fixture for a new ChatPrompt example.
 
     Returns:
         Dict[str, str]: New ChatPrompt interaction fixture.
-=======
-from conversant.chatbot import Interaction
-from conversant.prompts.start_prompt import StartPrompt
-
-
-@pytest.fixture
-def new_interaction() -> Interaction:
-    """Instantiates a fixture for a new StartPrompt example.
-
-    Returns:
-        Interaction: New StartPrompt interaction fixture.
->>>>>>> e78dc1bc
     """
     return {"user": "Nice to meet you!", "bot": "You too!"}
 
@@ -116,13 +104,8 @@
         _ = ChatPrompt(**mock_chat_prompt_config)
 
 
-<<<<<<< HEAD
 def test_chat_prompt_create_interaction_string(
-    mock_chat_prompt: ChatPrompt, new_interaction: Dict[str, str]
-=======
-def test_start_prompt_create_interaction_string(
-    mock_start_prompt: StartPrompt, new_interaction: Interaction
->>>>>>> e78dc1bc
+    mock_chat_prompt: ChatPrompt, new_interaction: Interaction
 ) -> None:
     """Tests ChatPrompt.create_interaction_string
 
