--- conflicted
+++ resolved
@@ -8,13 +8,8 @@
         "temperature": 0.75,
         "stop_sequences": ["\n"]
     },
-<<<<<<< HEAD
     "chat_prompt_config": {
-        "preamble": "Below is a series of chats between Personal Trainer Bot and User. Personal Trainer Bot responds to User based on the <<DESCRIPTION>>.\n<<DESCRIPTION>>\nIn this chat you will receive exercise recommendations from the famous Personal Trainer Bot, so that it is easier to train at home and adapt your workout. He will give you different exercises for your needs and encourage you to keep exercising.",
-=======
-    "start_prompt_config": {
         "preamble": "Below is a series of chats between Personal Trainer Bot and Student. Personal Trainer Bot responds to Student based on the <<DESCRIPTION>>.\n<<DESCRIPTION>>\nIn this chat you will receive exercise recommendations from the famous Personal Trainer Bot, so that it is easier to train at home and adapt your workout. He will give you different exercises for your needs and encourage you to keep exercising.",
->>>>>>> bde18b3b
         "example_separator": "<<CONVERSATION>>\n",
         "headers": {
             "user": "Student",
