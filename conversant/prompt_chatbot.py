--- conflicted
+++ resolved
@@ -165,11 +165,8 @@
 
         # get context prompt
         context_prompt_lines = []
-<<<<<<< HEAD
         # TODO(yichern) when the max_context_examples is 0, this returns the entire
         # chat history
-=======
->>>>>>> df50f618
         trimmed_chat_history = self.chat_history[
             -self.chatbot_config["max_context_examples"] :
         ]
@@ -276,14 +273,11 @@
             "persona_name": self.persona_name,
             "chatbot_config": self.chatbot_config,
             "client_config": self.client_config,
-<<<<<<< HEAD
             "chat_history": self.chat_history,
             "prompt_history": self.prompt_history,
             "user_name": self.user_name,
             "bot_name": self.bot_name,
             "latest_prompt": self.latest_prompt,
-=======
->>>>>>> df50f618
         }
 
     @staticmethod
