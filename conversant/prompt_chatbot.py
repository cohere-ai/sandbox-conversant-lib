# Copyright (c) 2022 Cohere Inc. and its affiliates.
#
# Licensed under the MIT License (the "License");
# you may not use this file except in compliance with the License.
#
# You may obtain a copy of the License in the LICENSE file at the top
# level of this repository.

import json
import logging
import os
from typing import Any, Dict, List, Tuple

import cohere
import jsonschema


from conversant.chatbot import Chatbot
from conversant.prompts.start_prompt import StartPrompt

MAX_PROMPT_SIZE = 2048
PERSONA_MODEL_DIRECTORY = "conversant/personas"
PERSONA_JSON_SCHEMA = {
    "type": "object",
    "properties": {
        "user_name": {"type": "string"},
        "bot_name": {"type": "string"},
        "chatbot_config": {
            "type": "object",
            "properties": {
                "max_context_lines": {"type": "integer"},
            },
        },
        "client_config": {
            "type": "object",
            "properties": {
                "model": {"type": "string"},
                "max_tokens": {"type": "integer"},
                "temperature": {"type": "number"},
            },
        },
        "start_prompt_config": {
            "type": "object",
        },
    },
}


class PromptChatbot(Chatbot):
    """Use prompt templates and LLM generation to define a chatbot.

    This bot makes no use of external knowledge sources.
    """

    def __init__(
        self,
        client: cohere.Client,
        start_prompt: StartPrompt,
        user_name: str = "User",
        bot_name: str = "PromptChatbot",
        persona_name: str = "",
        chatbot_config: Dict[str, Any] = {},
        client_config: Dict[str, Any] = {},
    ):
        """Enriches init by adding a start prompt and user/bot names.

        Args:
            client (cohere.Client): Cohere client for API
            start_prompt (StartPrompt): Starter prompt object for dialogue shaping.
            user_name (str, optional): User's chat handle. Defaults to "User".
            bot_name (str, optional): Bot's chat handle. Defaults to "PromptChatbot".
            persona_name (str, optional): Bot's persona name. Defaults to empty string.
            client_config (Dict, optional): Bot's client config. Defaults to empty dict.
        """

        super().__init__(client)

        self.user_name = user_name
        self.bot_name = bot_name
        self.persona_name = persona_name

        self.start_prompt = start_prompt
        self._validate_start_dialogue()

        self.configure_chatbot(chatbot_config)
        self.configure_client(client_config)

        self.max_prompt_size = MAX_PROMPT_SIZE - self.client_config["max_tokens"]
        self.check_prompt_size()

    def check_and_adjust_prompt_size(self, prompt: str, formatted_query: str) -> Tuple[dict,str]:
        """Check if the prompt size is smaller than the max prompt size.
            
        If not, try to adjust max_context_lines until a possible prompt size.
            
        if this is not possible, just send an error message.

        Args:
            prompt (str): Prompt that will be send to .generate
            formatted_query (str): Last message from user in the correct format

        Returns:
            Tuple[dict,str]: A dict containing the status of the response, the output message, and a new prompt if changed 
        """    

        response = {}
        response['status'] = 'Success'

        curr_size = self.co.tokenize(prompt).length

        # Store original values
        original_size = curr_size
        original_max_context_lines = self.chatbot_config['max_context_lines']

        # Reduce max_context_lines until the size of the prompt is less than maximum or reaches 1
        while (curr_size > self.max_prompt_size) and (self.chatbot_config['max_context_lines'] > 1):
            
            # if the size of chat is less than the max_context_lines start from there
            self.chatbot_config["max_context_lines"] = min(self.chatbot_config["max_context_lines"]-1,len(self.chatlog))
            prompt = self._assemble_prompt(
                                [f"{turn['speaker_name']}: {turn['utterance']}" for turn in self.chatlog]
                                + [f"{formatted_query['speaker_name']}: {formatted_query['utterance']}"])
            
            curr_size = self.co.tokenize(prompt).length

            # Change status and set a output message
            response["status"] = "Warning"
            response["output_message"] = f"The parameter max_context_lines was reduced from {original_max_context_lines} to {self.chatbot_config['max_context_lines']} so that the total amount of tokens does not exceed 2048."

        # If even reducing the max_context_lines to 1, the number of tokens of the prompt is bigger then max
        # an error message should appear and the input ignored
        if curr_size > self.max_prompt_size:
            response["status"] = "Error"
            self.chatbot_config["max_context_lines"] = original_max_context_lines
            response["output_message"] = f"The total number of tokens (prompt and prediction) cannot exceed 2048. Try using a shorter start prompt, sending smaller text messages in the chat, or setting a smaller value for the parameter max_tokens. More details: \n - Start Prompt: {self.start_prompt_size} tokens \n - Messages sent in chat: {original_size - self.start_prompt_size} tokens \n - Parameter max_tokens: {self.client_config['max_tokens']} tokens"

        return response, prompt             



    def reply(self, query: str) -> Dict:
        """Replies to a user's query given a chatlog.

        The reply is then generated directly from a call to a LLM.

        Args:
            query (str): Last message from user

        Returns:
            Dict: Response containing the status, the reply generated by .generate 
            and output message if the status is not success
        """    

        formatted_query = {
            "speaker_name": self.user_name,
            "utterance": query,
        }

        prompt = self._assemble_prompt(
            [f"{turn['speaker_name']}: {turn['utterance']}" for turn in self.chatlog]
            + [f"{formatted_query['speaker_name']}: {formatted_query['utterance']}"]
        )

        final_response,prompt = self.check_and_adjust_prompt_size(prompt,formatted_query)

        if final_response["status"] == "Error":
            return final_response
        
        generated_object = self.co.generate(
            model=self.client_config["model"],
            prompt=prompt,
            max_tokens=self.client_config["max_tokens"],
            temperature=self.client_config["temperature"],
            stop_sequences=self.client_config["stop_seq"],
        )

        # If response was cut off by .generate() finding a stop sequence,
        # remove that sequence from the response.
        response = generated_object.generations[0].text
        for stop_seq in self.client_config["stop_seq"]:
            if response.endswith(stop_seq):
                response = response[: -len(stop_seq)]
                
        formatted_response = {
            "speaker_name": self.bot_name,
            "utterance": response,
        }

        final_response["data"] = formatted_response
        
        self.chatlog.append(formatted_query)
        self.chatlog.append(formatted_response)

        return final_response


    def configure_chatbot(self, chatbot_config: Dict = {}) -> None:
        """Configures chatbot options.

        Args:
            chatbot_config (Dict, optional): Updates self.chatbot_config. Defaults
            to {}.
        """
        # We initialize the chatbot to these default config values.
        if not hasattr(self, "chatbot_config"):
            self.chatbot_config = {
                "max_context_lines": 20,
            }
        # Override default config values with the config passed in by the user.
        if isinstance(chatbot_config, Dict):
            self.chatbot_config.update(chatbot_config)
        else:
            raise TypeError(
                f"chatbot_config must be of type Dict, but was passed in as \
                    {type(chatbot_config)}"
            )

    def configure_client(self, client_config: Dict = {}) -> None:
        """Configures client options.

        Args:
            client_config (Dict, optional): Updates self.client_config. Defaults to {}.
        """
        # We initialize the client to these default config values.
        if not hasattr(self, "client_config"):
            self.client_config = {
                "model": "xlarge",
                "max_tokens": 100,
                "temperature": 0.75,
                "stop_seq": ["\n"],
            }
        # Override default config values with the config passed in by the user.
        if isinstance(client_config, Dict):
            self.client_config.update(client_config)
        else:
            raise TypeError(
                f"client_config must be of type Dict, but was passed in as \
                    {type(client_config)}"
            )

    @classmethod
    def from_persona(cls, persona_name: str, client: cohere.Client):
        """Initializes a PromptChatbot using a persona.

        Args:
            persona (str): Name of persona, corresponding to a .json file.
            client (cohere.Client): Cohere client for API
        """
        # Load the persona from a local directory
        persona_path = os.path.join(
            PERSONA_MODEL_DIRECTORY, persona_name, "config.json"
        )
        if os.path.isfile(persona_path):
            logging.info(f"loading persona from {persona_path}")
        else:
            raise FileNotFoundError(
                f"config.json cannot be found in \
                    {PERSONA_MODEL_DIRECTORY}/{persona_name}"
            )
        with open(persona_path) as f:
            persona = json.load(f)

        # Validate that the persona follows our predefined schema
        cls._validate_persona_dict(persona, persona_path)

        return cls(
            client=client,
            start_prompt=StartPrompt.from_dict(persona["start_prompt_config"]),
            user_name=persona["user_name"],
            bot_name=persona["bot_name"],
            client_config=persona["client_config"],
            persona_name=persona_name,
        )

    def _assemble_prompt(self, new_lines: List[str]) -> str:
        """Stitches the starter prompt with a trailing window of the chat.

        Args:
            new_lines (List[str]): New lines to append
        """

        trimmed_lines = new_lines[-self.chatbot_config["max_context_lines"] :]
        context_prompt = "\n".join(trimmed_lines)

        stripped_desc = self.start_prompt.bot_desc.strip()

        prepended_turns = [
            (
                f"{self.user_name}: {user_query.strip()}",
                f"{self.bot_name}: {bot_reply.strip()}",
            )
            for (user_query, bot_reply) in self.start_prompt.example_turns
        ]

        stitched_turns = "\n".join(
            ["\n".join([user, bot]) for (user, bot) in prepended_turns]
        )

        description_header = "<<DESCRIPTION>>"
        conversation_header = "<<CONVERSATION>>"

        joined_start_prompt = (
            f"Below is a series of chats between {self.bot_name} and {self.user_name}."
            + f"{self.bot_name} responds to {self.user_name} "
            + f"based on the {description_header}.\n"
            + f"{description_header}\n"
            + f"{stripped_desc}\n"
            + f"{conversation_header}\n"
            + f"{stitched_turns}\n"
            + f"{conversation_header}"
        )

        return f"{joined_start_prompt}\n{context_prompt}\n{self.bot_name}:"

    def _validate_start_dialogue(self) -> None:
        """Validates formatting of starter dialogue."""

        user_turns = [turn[0] for turn in self.start_prompt.example_turns]
        bot_turns = [turn[1] for turn in self.start_prompt.example_turns]
        all_turns = user_turns + bot_turns

        colon_prefixed = all(":" in turn for turn in all_turns)
        hyphen_prefixed = all("-" in turn for turn in all_turns)

        if colon_prefixed or hyphen_prefixed:
            # This might false-positive, so we only log a warning
            logging.warning(
                "Did you mistakenly prefix the example dialogue turns \
                    with user/bot names?"
            )

        user_prefixed = all(
            turn.lstrip().startswith(self.user_name) for turn in user_turns
        )

        bot_prefixed = all(
            turn.lstrip().startswith(self.bot_name) for turn in bot_turns
        )

        if user_prefixed and bot_prefixed:
            # It's hard to think of any genuine case where all utterances
            # start with self-names.
            raise ValueError("Start turns should not be prefixed with user/bot names!")

    def check_prompt_size(self) -> None:
        
        self.start_prompt_size = len(self.co.tokenize(self._assemble_prompt([])))
        if self.start_prompt_size > self.max_prompt_size:
            raise ValueError(f"The start prompt config has too many tokens. The total number of tokens cannot exceed 2048 - received {self.start_prompt_size + self.client_config['max_tokens']}. Try using a smaller description or texts in the example turns.")

    @staticmethod
    def _validate_persona_dict(persona: Dict[str, Any], persona_path: str) -> None:
        """Validates formatting of a persona defined as a dictionary.

        Args:
            persona (Dict[str, Any]): A dictionary containing the persona.
            persona_path: The path from which the persona was loaded.
        """
        
        # Checks if the parameter does not exceed MAX_PROMPT_SIZE
        if persona['client_config']['max_tokens'] >= MAX_PROMPT_SIZE:
            raise ValueError("The parameter max_tokens cannot exceed 2048. Try using a smaller value.")
        
        try:
            jsonschema.validate(instance=persona, schema=PERSONA_JSON_SCHEMA)
        except jsonschema.exceptions.ValidationError as e:
            raise jsonschema.exceptions.ValidationError(
                f"Type of values in given dictionary (persona from {persona_path}) \
                    do not match schema': {e}"
            )
        except KeyError as e:
            raise KeyError(
                f"Invalid key in given dictionary (persona from {persona_path})': {e}"
            )
        except Exception as e:
            raise Exception(
<<<<<<< HEAD
                f"Failed to validate persona in given dictionary (persona from {persona_path}): {e}"
            )

    
=======
                f"Failed to validate persona in given dictionary \
                    (persona from {persona_path}): {e}"
            )
>>>>>>> 0f4868e8
<|MERGE_RESOLUTION|>--- conflicted
+++ resolved
@@ -374,13 +374,8 @@
             )
         except Exception as e:
             raise Exception(
-<<<<<<< HEAD
-                f"Failed to validate persona in given dictionary (persona from {persona_path}): {e}"
-            )
-
-    
-=======
                 f"Failed to validate persona in given dictionary \
                     (persona from {persona_path}): {e}"
             )
->>>>>>> 0f4868e8
+
+    