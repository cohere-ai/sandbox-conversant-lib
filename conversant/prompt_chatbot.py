# Copyright (c) 2022 Cohere Inc. and its affiliates.
#
# Licensed under the MIT License (the "License");
# you may not use this file except in compliance with the License.
#
# You may obtain a copy of the License in the LICENSE file at the top
# level of this repository.

import json
import logging
import os
from typing import Any, Dict

import cohere
import jsonschema

from conversant.chatbot import Chatbot
from conversant.prompts.prompt import Prompt
from conversant.prompts.start_prompt import StartPrompt

PERSONA_MODEL_DIRECTORY = "conversant/personas"
PERSONA_JSON_SCHEMA = {
    "type": "object",
    "properties": {
        "chatbot_config": {
            "type": "object",
            "properties": {
                "max_context_lines": {"type": "integer"},
            },
        },
        "client_config": {
            "type": "object",
            "properties": {
                "model": {"type": "string"},
                "max_tokens": {"type": "integer"},
                "temperature": {"type": "number"},
            },
        },
        "prompt_config": {
            "type": "object",
        },
    },
}


class PromptChatbot(Chatbot):
    """Use prompt templates and LLM generation to define a chatbot.

    This bot makes no use of external knowledge sources.

    Warning: The `fields` of the Prompt that the PromptChatbot uses must be defined
    in this manner. Indices indicated with `[i]`.
        [0]: The query posed to the model.
        [1]: The generation expected from the model.
        [2+]: Any contextual arguments the model is expected to use.
    """

    def __init__(
        self,
        client: cohere.Client,
        prompt: Prompt,
        persona_name: str = "",
        chatbot_config: Dict[str, Any] = {},
        client_config: Dict[str, Any] = {},
    ):
        """Enriches init by adding a prompt.

        Args:
            client (cohere.Client): Cohere client for API
            prompt (Prompt): Prompt object to direct behavior.
            persona_name (str, optional): Bot's persona name. Defaults to empty string.
            chatbot_config: (Dict[str, Any], optional): Bot's chat config. Defaults to empty dict.
            client_config (Dict[str, Any], optional): Bot's client config. Defaults to empty dict.
        """

        super().__init__(client)
        self.prompt = prompt
        self.persona_name = persona_name

        self.configure_chatbot(chatbot_config)
        self.configure_client(client_config)
        self.prompt_history = []

    @property
    def user_name(self):
        """
        Returns:
            str: The name of the user, defined in the prompt. Defaults to "User".
        """
        if hasattr(self.prompt, "user_name"):
            return self.prompt.user_name
        else:
            return "User"

    @property
    def bot_name(self):
        """
        Returns:
            str: The name of the chatbot, defined in the prompt. Defaults to "PromptChatbot".
        """
        if hasattr(self.prompt, "bot_name"):
            return self.prompt.bot_name
        else:
            return "PromptChatbot"

    def reply(self, query: str) -> Dict[str, str]:
        """Replies to a query given a chat history.

        The reply is then generated directly from a call to a LLM.

        Args:
            query (str): A query passed to the prompt chatbot.

        Returns:
            Dict[str, str]: Generated LLM response with "speaker_name" and
            "utterance" keys
        """
        # The current prompt is assembled from the initial prompt,
        # from the chat history with a maximum of max_context_examples,
        # and from the current query
        current_prompt = self.get_current_prompt(
            query, self.chatbot_config["max_context_examples"]
        )

        # Make a call to Cohere's co.generate API
        generated_object = self.co.generate(
            model=self.client_config["model"],
            prompt=current_prompt,
            max_tokens=self.client_config["max_tokens"],
            temperature=self.client_config["temperature"],
            stop_sequences=self.client_config["stop_seq"],
        )

        # If response was cut off by .generate() finding a stop sequence,
        # remove that sequence from the response.
        response = generated_object.generations[0].text
        for stop_seq in self.client_config["stop_seq"]:
            if response.endswith(stop_seq):
                response = response[: -len(stop_seq)]
        response = response.lstrip()

        # We need to remember the current response in the chat history for future responses.
        self.chat_history.append(self.prompt.create_example(query, response))
        self.prompt_history.append(current_prompt)

        return response

    def get_current_prompt(self, query: str, max_context_examples: int) -> str:
        """Stitches the prompt with a trailing window of the chat.

        Args:
            query (str): The current user query.
            max_context_examples (int): The maximum number of example to consider
                as the context window in the prompt.
        """
        # get base prompt
        base_prompt = self.prompt.to_string()

        # get context prompt
        context_prompt_lines = []
        trimmed_chat_history = self.chat_history[-max_context_examples:]
        for turn in trimmed_chat_history:
            context_prompt_lines.append(self.prompt.create_example_string(**turn))
        context_prompt = "".join(context_prompt_lines)

        # get query prompt
        query_prompt = self.prompt.create_example_string(query)

        current_prompt = base_prompt + context_prompt + query_prompt
        return current_prompt.strip()

    def configure_chatbot(self, chatbot_config: Dict = {}) -> None:
        """Configures chatbot options.

        Args:
            chatbot_config (Dict, optional): Updates self.chatbot_config. Defaults
            to {}.
        """
        # We initialize the chatbot to these default config values.
        if not hasattr(self, "chatbot_config"):
            self.chatbot_config = {
                "max_context_examples": 10,
            }
        # Override default config values with the config passed in
        if isinstance(chatbot_config, Dict):
            self.chatbot_config.update(chatbot_config)
        else:
            raise TypeError(
                f"chatbot_config must be of type Dict, but was passed in as \
                    {type(chatbot_config)}"
            )

    def configure_client(self, client_config: Dict = {}) -> None:
        """Configures client options.

        Args:
            client_config (Dict, optional): Updates self.client_config. Defaults to {}.
        """
        # We initialize the client to these default config values.
        if not hasattr(self, "client_config"):
            self.client_config = {
                "model": "xlarge",
                "max_tokens": 100,
                "temperature": 0.75,
<<<<<<< HEAD
                "stop_seq": self.prompt.stop_sequences,
=======
                "stop_seq": ["\n"],
>>>>>>> 3e492849
            }
        # Override default config values with the config passed in
        if isinstance(client_config, Dict):
            self.client_config.update(client_config)
        else:
            raise TypeError(
                f"client_config must be of type Dict, but was passed in as \
                    {type(client_config)}"
            )

    @classmethod
    def from_persona(cls, persona_name: str, client: cohere.Client):
        """Initializes a PromptChatbot using a persona.

        Args:
            persona (str): Name of persona, corresponding to a .json file.
            client (cohere.Client): Cohere client for API
        """
        # Load the persona from a local directory
        persona_path = os.path.join(
            PERSONA_MODEL_DIRECTORY, persona_name, "config.json"
        )
        if os.path.isfile(persona_path):
            logging.info(f"loading persona from {persona_path}")
        else:
            raise FileNotFoundError(
                f"config.json cannot be found in \
                    {PERSONA_MODEL_DIRECTORY}/{persona_name}"
            )
        with open(persona_path) as f:
            persona = json.load(f)

        # Validate that the persona follows our predefined schema
        cls._validate_persona_dict(persona, persona_path)

        return cls(
            client=client,
            prompt=StartPrompt.from_dict(persona["start_prompt_config"]),
            persona_name=persona_name,
            chatbot_config=persona["chatbot_config"],
            client_config=persona["client_config"],
        )

<<<<<<< HEAD
=======
    def _assemble_prompt(self, new_lines: List[str]) -> str:
        """Stitches the starter prompt with a trailing window of the chat.

        Args:
            new_lines (List[str]): New lines to append
        """
        trimmed_lines = new_lines[-self.chatbot_config["max_context_lines"] :]
        context_prompt = "\n".join(trimmed_lines)

        stripped_desc = self.start_prompt.bot_desc.strip()

        prepended_turns = [
            (
                f"{self.user_name}: {user_query.strip()}",
                f"{self.bot_name}: {bot_reply.strip()}",
            )
            for (user_query, bot_reply) in self.start_prompt.example_turns
        ]

        stitched_turns = "\n".join(
            ["\n".join([user, bot]) for (user, bot) in prepended_turns]
        )

        description_header = "<<DESCRIPTION>>"
        conversation_header = "<<CONVERSATION>>"

        joined_start_prompt = (
            f"Below is a series of chats between {self.bot_name} and {self.user_name}."
            + f"{self.bot_name} responds to {self.user_name} "
            + f"based on the {description_header}.\n"
            + f"{description_header}\n"
            + f"{stripped_desc}\n"
            + f"{conversation_header}\n"
            + f"{stitched_turns}\n"
            + f"{conversation_header}"
        )

        return f"{joined_start_prompt}\n{context_prompt}\n{self.bot_name}:"

    def _validate_start_dialogue(self) -> None:
        """Validates formatting of starter dialogue."""

        user_turns = [turn[0] for turn in self.start_prompt.example_turns]
        bot_turns = [turn[1] for turn in self.start_prompt.example_turns]
        all_turns = user_turns + bot_turns

        colon_prefixed = all(":" in turn for turn in all_turns)
        hyphen_prefixed = all("-" in turn for turn in all_turns)

        if colon_prefixed or hyphen_prefixed:
            # This might false-positive, so we only log a warning
            logging.warning(
                "Did you mistakenly prefix the example dialogue turns \
                    with user/bot names?"
            )

        user_prefixed = all(
            turn.lstrip().startswith(self.user_name) for turn in user_turns
        )

        bot_prefixed = all(
            turn.lstrip().startswith(self.bot_name) for turn in bot_turns
        )

        if user_prefixed and bot_prefixed:
            # It's hard to think of any genuine case where all utterances
            # start with self-names.
            raise ValueError("Start turns should not be prefixed with user/bot names!")

>>>>>>> 3e492849
    @staticmethod
    def _validate_persona_dict(persona: Dict[str, Any], persona_path: str) -> None:
        """Validates formatting of a persona defined as a dictionary.

        Args:
            persona (Dict[str, Any]): A dictionary containing the persona.
            persona_path: The path from which the persona was loaded.
        """
        try:
            jsonschema.validate(instance=persona, schema=PERSONA_JSON_SCHEMA)
        except jsonschema.exceptions.ValidationError as e:
            raise jsonschema.exceptions.ValidationError(
                f"Type of values in given dictionary (persona from {persona_path}) \
                    do not match schema': {e}"
            )
        except KeyError as e:
            raise KeyError(
                f"Invalid key in given dictionary (persona from {persona_path})': {e}"
            )
        except Exception as e:
            raise Exception(
                f"Failed to validate persona in given dictionary \
                    (persona from {persona_path}): {e}"
            )<|MERGE_RESOLUTION|>--- conflicted
+++ resolved
@@ -202,11 +202,7 @@
                 "model": "xlarge",
                 "max_tokens": 100,
                 "temperature": 0.75,
-<<<<<<< HEAD
                 "stop_seq": self.prompt.stop_sequences,
-=======
-                "stop_seq": ["\n"],
->>>>>>> 3e492849
             }
         # Override default config values with the config passed in
         if isinstance(client_config, Dict):
@@ -250,78 +246,6 @@
             client_config=persona["client_config"],
         )
 
-<<<<<<< HEAD
-=======
-    def _assemble_prompt(self, new_lines: List[str]) -> str:
-        """Stitches the starter prompt with a trailing window of the chat.
-
-        Args:
-            new_lines (List[str]): New lines to append
-        """
-        trimmed_lines = new_lines[-self.chatbot_config["max_context_lines"] :]
-        context_prompt = "\n".join(trimmed_lines)
-
-        stripped_desc = self.start_prompt.bot_desc.strip()
-
-        prepended_turns = [
-            (
-                f"{self.user_name}: {user_query.strip()}",
-                f"{self.bot_name}: {bot_reply.strip()}",
-            )
-            for (user_query, bot_reply) in self.start_prompt.example_turns
-        ]
-
-        stitched_turns = "\n".join(
-            ["\n".join([user, bot]) for (user, bot) in prepended_turns]
-        )
-
-        description_header = "<<DESCRIPTION>>"
-        conversation_header = "<<CONVERSATION>>"
-
-        joined_start_prompt = (
-            f"Below is a series of chats between {self.bot_name} and {self.user_name}."
-            + f"{self.bot_name} responds to {self.user_name} "
-            + f"based on the {description_header}.\n"
-            + f"{description_header}\n"
-            + f"{stripped_desc}\n"
-            + f"{conversation_header}\n"
-            + f"{stitched_turns}\n"
-            + f"{conversation_header}"
-        )
-
-        return f"{joined_start_prompt}\n{context_prompt}\n{self.bot_name}:"
-
-    def _validate_start_dialogue(self) -> None:
-        """Validates formatting of starter dialogue."""
-
-        user_turns = [turn[0] for turn in self.start_prompt.example_turns]
-        bot_turns = [turn[1] for turn in self.start_prompt.example_turns]
-        all_turns = user_turns + bot_turns
-
-        colon_prefixed = all(":" in turn for turn in all_turns)
-        hyphen_prefixed = all("-" in turn for turn in all_turns)
-
-        if colon_prefixed or hyphen_prefixed:
-            # This might false-positive, so we only log a warning
-            logging.warning(
-                "Did you mistakenly prefix the example dialogue turns \
-                    with user/bot names?"
-            )
-
-        user_prefixed = all(
-            turn.lstrip().startswith(self.user_name) for turn in user_turns
-        )
-
-        bot_prefixed = all(
-            turn.lstrip().startswith(self.bot_name) for turn in bot_turns
-        )
-
-        if user_prefixed and bot_prefixed:
-            # It's hard to think of any genuine case where all utterances
-            # start with self-names.
-            raise ValueError("Start turns should not be prefixed with user/bot names!")
-
->>>>>>> 3e492849
     @staticmethod
     def _validate_persona_dict(persona: Dict[str, Any], persona_path: str) -> None:
         """Validates formatting of a persona defined as a dictionary.
