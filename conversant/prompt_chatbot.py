# Copyright (c) 2022 Cohere Inc. and its affiliates.
#
# Licensed under the MIT License (the "License");
# you may not use this file except in compliance with the License.
#
# You may obtain a copy of the License in the LICENSE file at the top
# level of this repository.

import json
import logging
import os
from typing import Any, Dict

import cohere
import jsonschema

from conversant.chatbot import Chatbot
from conversant.prompts.prompt import Prompt
from conversant.prompts.start_prompt import StartPrompt

PERSONA_MODEL_DIRECTORY = "conversant/personas"
PERSONA_JSON_SCHEMA = {
    "type": "object",
    "properties": {
        "chatbot_config": {
            "type": "object",
            "properties": {
                "max_context_lines": {"type": "integer"},
            },
        },
        "client_config": {
            "type": "object",
            "properties": {
                "model": {"type": "string"},
                "max_tokens": {"type": "integer"},
                "temperature": {"type": "number"},
            },
        },
        "prompt_config": {
            "type": "object",
        },
    },
}


class PromptChatbot(Chatbot):
    """Use prompt templates and LLM generation to define a chatbot.

    This bot makes no use of external knowledge sources.

    Warning: The `fields` of the Prompt that the PromptChatbot uses must be defined
    in this manner. Indices indicated with `[i]`.
        [0]: The query posed to the model.
        [1]: The generation expected from the model.
        [2+]: Any contextual arguments the model is expected to use.
    """

    def __init__(
        self,
        client: cohere.Client,
        prompt: Prompt,
        persona_name: str = "",
        chatbot_config: Dict[str, Any] = {},
        client_config: Dict[str, Any] = {},
    ):
        """Enriches init by adding a prompt.

        Args:
            client (cohere.Client): Cohere client for API
            prompt (Prompt): Prompt object to direct behavior.
            persona_name (str, optional): Bot's persona name. Defaults to empty string.
            chatbot_config: (Dict[str, Any], optional): Bot's chat config. Defaults to empty dict.
            client_config (Dict[str, Any], optional): Bot's client config. Defaults to empty dict.
        """

        super().__init__(client)
        self.prompt = prompt
        self.persona_name = persona_name

        self.configure_chatbot(chatbot_config)
        self.configure_client(client_config)
<<<<<<< HEAD
        self.chat_history = []
        self.prompt_history = [self.prompt.to_string()]

    def __repr__(self) -> Dict[str, Any]:
        return json.dumps(self.to_dict(), indent=4, default=str)
=======
        self.prompt_history = []
>>>>>>> 9cf3631a

    @property
    def user_name(self):
        """
        Returns:
            str: The name of the user, defined in the prompt. Defaults to "User".
        """
        if hasattr(self.prompt, "user_name"):
            return self.prompt.user_name
        else:
            return "User"

    @property
    def bot_name(self):
        """
        Returns:
            str: The name of the chatbot, defined in the prompt. Defaults to "PromptChatbot".
        """
        if hasattr(self.prompt, "bot_name"):
            return self.prompt.bot_name
        else:
            return "PromptChatbot"

    @property
    def latest_prompt(self) -> str:
        """Retrieves the latest prompt.

        Returns:
            str: The prompt most recently added to the prompt history.
        """
        return self.prompt_history[-1]

    def reply(self, query: str) -> Dict[str, str]:
        """Replies to a query given a chat history.

        The reply is then generated directly from a call to a LLM.

        Args:
            query (str): A query passed to the prompt chatbot.

        Returns:
            Dict[str, str]: Generated LLM response with "speaker_name" and
            "utterance" keys
        """
        # The current prompt is assembled from the initial prompt,
        # from the chat history with a maximum of max_context_examples,
        # and from the current query
        current_prompt = self.get_current_prompt(query)

        # Make a call to Cohere's co.generate API
        generated_object = self.co.generate(
            model=self.client_config["model"],
            prompt=current_prompt,
            max_tokens=self.client_config["max_tokens"],
            temperature=self.client_config["temperature"],
            stop_sequences=self.client_config["stop_seq"],
        )

        # If response was cut off by .generate() finding a stop sequence,
        # remove that sequence from the response.
        response = generated_object.generations[0].text
        for stop_seq in self.client_config["stop_seq"]:
            if response.endswith(stop_seq):
                response = response[: -len(stop_seq)]
        response = response.lstrip()

        # We need to remember the current response in the chat history for future responses.
        self.chat_history.append(self.prompt.create_example(query, response))
        self.prompt_history.append(current_prompt)

        return response

    def get_current_prompt(self, query) -> str:
        """Stitches the prompt with a trailing window of the chat.

        Args:
            query (str): The current user query.
        """
        # get base prompt
        base_prompt = self.prompt.to_string() + "\n"

        # get context prompt
        context_prompt_lines = []
        trimmed_chat_history = self.chat_history[
            -self.chatbot_config["max_context_examples"] :
        ]
        # TODO when prompt is updated, the history is mutated
        # as it is recreated using the new prompt. A possible fix is to save the old prompt
        # in history and use it when recreating.
        for turn in trimmed_chat_history:
            context_prompt_lines.append(self.prompt.create_example_string(**turn))
        context_prompt = "".join(context_prompt_lines)

        # get query prompt
        query_prompt = self.prompt.create_example_string(query)

        current_prompt = base_prompt + context_prompt + query_prompt
        return current_prompt.strip()

    def configure_chatbot(self, chatbot_config: Dict = {}) -> None:
        """Configures chatbot options.

        Args:
            chatbot_config (Dict, optional): Updates self.chatbot_config. Defaults
            to {}.
        """
        # We initialize the chatbot to these default config values.
        if not hasattr(self, "chatbot_config"):
            self.chatbot_config = {
                "max_context_examples": 10,
            }
        # Override default config values with the config passed in
        if isinstance(chatbot_config, Dict):
            self.chatbot_config.update(chatbot_config)
        else:
            raise TypeError(
                f"chatbot_config must be of type Dict, but was passed in as \
                    {type(chatbot_config)}"
            )

    def configure_client(self, client_config: Dict = {}) -> None:
        """Configures client options.

        Args:
            client_config (Dict, optional): Updates self.client_config. Defaults to {}.
        """
        # We initialize the client to these default config values.
        if not hasattr(self, "client_config"):
            self.client_config = {
                "model": "xlarge",
                "max_tokens": 100,
                "temperature": 0.75,
                "stop_seq": self.prompt.stop_sequences,
            }
        # Override default config values with the config passed in
        if isinstance(client_config, Dict):
            self.client_config.update(client_config)
        else:
            raise TypeError(
                f"client_config must be of type Dict, but was passed in as \
                    {type(client_config)}"
            )

    @classmethod
    def from_persona(
        cls,
        persona_name: str,
        client: cohere.Client,
        persona_dir: str = PERSONA_MODEL_DIRECTORY,
    ):
        """Initializes a PromptChatbot using a persona.

        Args:
            persona (str): Name of persona, corresponding to a .json file.
            client (cohere.Client): Cohere client for API
        """
        # Load the persona from a local directory
        persona_path = os.path.join(persona_dir, persona_name, f"config.json")
        if os.path.isfile(persona_path):
            logging.info(f"loading persona from {persona_path}")
        else:
            raise FileNotFoundError(f"{persona_path} cannot be found.")
        with open(persona_path) as f:
            persona = json.load(f)

        # Validate that the persona follows our predefined schema
        cls._validate_persona_dict(persona, persona_path)

        return cls(
            client=client,
            prompt=StartPrompt.from_dict(persona["start_prompt_config"]),
            persona_name=persona_name,
            chatbot_config=persona["chatbot_config"],
            client_config=persona["client_config"],
        )

    def to_dict(self) -> Dict[str, Any]:
        """Serializes this instance into a Python dictionary.

        Returns:
            Dict[str, Any]: Dictionary of attributes that defines this instance of a PromptChatbot.
        """
        return {
            "co": self.co,
            "prompt": self.prompt.to_dict(),
            "persona_name": self.persona_name,
            "chatbot_config": self.chatbot_config,
            "client_config": self.client_config,
        }

    @staticmethod
    def _validate_persona_dict(persona: Dict[str, Any], persona_path: str) -> None:
        """Validates formatting of a persona defined as a dictionary.

        Args:
            persona (Dict[str, Any]): A dictionary containing the persona.
            persona_path: The path from which the persona was loaded.
        """
        try:
            jsonschema.validate(instance=persona, schema=PERSONA_JSON_SCHEMA)
        except jsonschema.exceptions.ValidationError as e:
            raise jsonschema.exceptions.ValidationError(
                f"Type of values in given dictionary (persona from {persona_path}) \
                    do not match schema': {e}"
            )
        except KeyError as e:
            raise KeyError(
                f"Invalid key in given dictionary (persona from {persona_path})': {e}"
            )
        except Exception as e:
            raise Exception(
                f"Failed to validate persona in given dictionary \
                    (persona from {persona_path}): {e}"
            )<|MERGE_RESOLUTION|>--- conflicted
+++ resolved
@@ -79,15 +79,11 @@
 
         self.configure_chatbot(chatbot_config)
         self.configure_client(client_config)
-<<<<<<< HEAD
         self.chat_history = []
         self.prompt_history = [self.prompt.to_string()]
 
     def __repr__(self) -> Dict[str, Any]:
         return json.dumps(self.to_dict(), indent=4, default=str)
-=======
-        self.prompt_history = []
->>>>>>> 9cf3631a
 
     @property
     def user_name(self):
