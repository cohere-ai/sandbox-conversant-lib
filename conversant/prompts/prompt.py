--- conflicted
+++ resolved
@@ -61,24 +61,7 @@
 
     def __str__(self) -> str:
         return self.to_string()
-
-<<<<<<< HEAD
-=======
-    @property
-    def stop_sequences(self) -> List[str]:
-        """A (partial) list of stop sequences on which the model will stop generation.
-
-        By default, models should cut off generation when encountering
-        any variable already defined in the prompt. More stop sequences can be added
-        external to Prompt, before passing them as an argument to a generation client.
-
-        Returns:
-            List[str]: A list of stop sequences corresponding to the headers of the
-                prompt.
-        """
-        return list(self.headers.values())
-
->>>>>>> dfa1fd5a
+        
     def create_interaction(self, *args, **kwargs) -> Dict[str, str]:
         """Creates a new dictionary representation of an interaction.
 
