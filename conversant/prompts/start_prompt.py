--- conflicted
+++ resolved
@@ -31,13 +31,9 @@
             (default: `1`)
     """
 
-<<<<<<< HEAD
     examples: List[List[Dict[str, str]]]
 
-    REQUIRED_FIELDS: List[str] = field(default_factory=lambda: ["user", "bot"])
-=======
     REQUIRED_KEYS: List[str] = field(default_factory=lambda: ["user", "bot"])
->>>>>>> 433a9aac
     MIN_PREAMBLE_LENGTH: int = 10
     MIN_NUM_EXAMPLES: int = 0
 
@@ -107,8 +103,7 @@
             self.create_interaction(*args, **kwargs) if len(args) > 0 else kwargs
         )
         return "".join(
-            f"{self.headers[field]}: {interaction[field]}\n"
-            for field in interaction.keys()
+            f"{self.headers[key]}: {interaction[key]}\n" for key in interaction.keys()
         )
 
     def create_conversation_string(self, conversation: List[Dict[str, str]]):
@@ -133,8 +128,8 @@
         """Creates a string representation of the conversation prompt.
 
         The string representation is assembled from the preamble and examples.
-        Each example is created from a `create_conversation_string` method and is demarcated
-        by an `example_separator`.
+        Each example is created from a `create_conversation_string` method and is
+        demarcated by an `example_separator`.
 
         Examples will look like the following:
 
@@ -150,15 +145,9 @@
         Returns:
             str: String representation of the conversation prompt.
         """
-<<<<<<< HEAD
         lines = [f"{self.preamble}\n"]
         lines += self.example_separator + f"{self.example_separator}".join(
             self.create_conversation_string(example) for example in self.examples
-=======
-        example = self.create_example(*args, **kwargs) if len(args) > 0 else kwargs
-        return f"{self.example_separator}" + "".join(
-            f"{self.headers[key]}: {example[key]}\n" for key in example.keys()
->>>>>>> 433a9aac
         )
         return "".join(lines).strip()
 
@@ -174,14 +163,16 @@
         # All fields are used in every interaction in every example of `examples`.
         for example in self.examples:
             for interaction in example:
-                if any(field not in interaction for field in self.REQUIRED_FIELDS):
+                if any(key not in interaction for key in self.REQUIRED_KEYS):
                     raise ValueError(
-                        f"Missing required field.\nInteraction's fields: {interaction.keys()}\nRequired: {self.REQUIRED_FIELDS}"
+                        f"Missing required key.\nHeader keys: {interaction.keys()}\n"
+                        f"Required: {self.REQUIRED_KEYS}"
                     )
         # At least `MIN_NUM_EXAMPLES` examples are given.
         if len(self.examples) < self.MIN_NUM_EXAMPLES:
             raise ValueError(
-                f"At least {self.MIN_NUM_EXAMPLES} example must be given for {self.__class__.__name__}"
+                f"At least {self.MIN_NUM_EXAMPLES} example must be given for"
+                f"{self.__class__.__name__}"
             )
 
     def _validate_dialogue(self) -> None:
@@ -194,33 +185,11 @@
         Raises:
             ValueError: If the above requirement is not met.
         """
-<<<<<<< HEAD
         for example in self.examples:
             # Only 2 speakers should be in each conversation interaction
             if not all([len(interaction) == 2 for interaction in example]):
                 raise ValueError(
                     "Conversation interactions must be pairs of utterances."
-=======
-        # Only 2 speakers should be in each conversation interaction
-        if not all([len(example) == 2 for example in self.examples]):
-            raise ValueError("Conversation interactions must be pairs of utterances.")
-
-        # Only check the examples for name-prefixed utterances if there is at least
-        # one example
-        if self.examples:
-            user_turns = [example["user"] for example in self.examples]
-            bot_turns = [example["bot"] for example in self.examples]
-            all_turns = user_turns + bot_turns
-
-            colon_prefixed = all(":" in turn for turn in all_turns)
-            hyphen_prefixed = all("-" in turn for turn in all_turns)
-
-            if colon_prefixed or hyphen_prefixed:
-                # This might false-positive, so we only log a warning
-                logging.warning(
-                    "Did you mistakenly prefix the example dialogue turns with user/bot"
-                    "names?"
->>>>>>> 433a9aac
                 )
 
             # Only check the examples for name-prefixed utterances if there is at least
@@ -230,14 +199,14 @@
                 bot_turns = [interaction["bot"] for interaction in example]
                 all_turns = user_turns + bot_turns
 
-<<<<<<< HEAD
                 colon_prefixed = all(":" in turn for turn in all_turns)
                 hyphen_prefixed = all("-" in turn for turn in all_turns)
 
                 if colon_prefixed or hyphen_prefixed:
                     # This might false-positive, so we only log a warning
                     logging.warning(
-                        "Did you mistakenly prefix the example dialogue turns with user/bot names?"
+                        "Did you mistakenly prefix the example dialogue turns with"
+                        "user/bot names?"
                     )
 
                 user_prefixed = all(
@@ -248,19 +217,9 @@
                     turn.lstrip().startswith(self.bot_name) for turn in bot_turns
                 )
                 if user_prefixed and bot_prefixed:
-                    # It's hard to think of any genuine case where all utterances start with self-names.
+                    # It's hard to think of any genuine case where all utterances start
+                    # with self-names.
                     raise ValueError(
-                        "Conversation interactions should not be prefixed with user/bot names!"
-                    )
-=======
-            bot_prefixed = all(
-                turn.lstrip().startswith(self.bot_name) for turn in bot_turns
-            )
-            if user_prefixed and bot_prefixed:
-                # It's hard to think of any genuine case where all utterances start with
-                # self-names.
-                raise ValueError(
-                    "Conversation interactions should not be prefixed with user/bot"
-                    "names!"
-                )
->>>>>>> 433a9aac
+                        "Conversation interactions should not be prefixed with user/bot"
+                        "names!"
+                    )