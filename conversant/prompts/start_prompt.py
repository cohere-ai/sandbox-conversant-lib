# Copyright (c) 2022 Cohere Inc. and its affiliates.
#
# Licensed under the MIT License (the "License");
# you may not use this file except in compliance with the License.
#
# You may obtain a copy of the License in the LICENSE file at the top
# level of this repository.

import logging
from dataclasses import field
from typing import Dict, List

from pydantic.dataclasses import dataclass

from conversant.prompts.prompt import Prompt


@dataclass
class StartPrompt(Prompt):
    """A start prompt given to a Chatbot.

    Required keys:
        user: An entity speaking to the bot.
        bot: The Chatbot itself.

    Constants:
        REQUIRED_KEYS (List[str]): The list of required keys for the prompt.(default:
            `["user", "bot"]`)
        MIN_PREAMBLE_LENGTH (int): The minimum length of the preamble. (default: `1`)
        MIN_NUM_EXAMPLES (int): The minimum number of examples that should be passed in.
            (default: `1`)
    """

    examples: List[List[Dict[str, str]]]

    REQUIRED_KEYS: List[str] = field(default_factory=lambda: ["user", "bot"])
    MIN_PREAMBLE_LENGTH: int = 10
    MIN_NUM_EXAMPLES: int = 0

    def __post_init__(self) -> None:
        """Validators for the start prompt.

        Validates that the prompt follows the requirements of the validators listed
        below. Minimally, the StartPrompt needs to follow the requirements of its parent
        class.
        """
        super()._validate_preamble()
        super()._validate_example_separator()
        super()._validate_headers()
        self._validate_examples()
        self._validate_dialogue()

    @property
    def user_name(self):
        """
        Returns:
            str: The name of the user that interacts with the chatbot who uses this
                StartPrompt. Typically this should be set to `'User'`.
        """
        return self.headers["user"]

    @property
    def bot_name(self):
        """
        Returns:
            str: The name of the chatbot who uses this StartPrompt.
        """
        return self.headers["bot"]

<<<<<<< HEAD
=======
    @property
    def stop_sequences(self) -> List[str]:
        """A (partial) list of stop sequences upon which the chatbot will cut off
        generation.

        The chatbot will stop generation when it encounters a newline followed by
        a user or bot's name.

        Returns:
            List[str]: A list of stop sequences corresponding to the headers of the
                prompt.
        """
        return [f"\n{self.headers[speaker]}:" for speaker in self.headers]

>>>>>>> dfa1fd5a
    def create_interaction_string(self, *args, **kwargs) -> str:
        """Creates a string representation of an interaction.

        Interactions will look like the following:

            {user_name}: {utterance}\n
            {bot_name}: {utterance}\n

        Note the colon and space separating the speaker name from the respective
        utterance.

        Args:
            args: Positional arguments for the new interaction.
            kwargs: Keyword arguments for the new interaction.

        Returns:
            str: String representation of an interaction.
        """
        interaction = (
            self.create_interaction(*args, **kwargs) if len(args) > 0 else kwargs
        )
        return "".join(
            f"{self.headers[key]}: {interaction[key]}\n" for key in interaction.keys()
        )

    def create_conversation_string(self, conversation: List[Dict[str, str]]):
        """Creates a string represenation of a conversation.

        Conversations will look like the following:

            {user_name}: {utterance}\n
            {bot_name}: {utterance}\n
            {user_name}: {utterance}\n
            {bot_name}: {utterance}\n

        Args:
            conversation (List[Dict[str, str]]): Am
        """
        return "".join(
            self.create_interaction_string(**interaction)
            for interaction in conversation
        )

    def to_string(self) -> str:
        """Creates a string representation of the conversation prompt.

        The string representation is assembled from the preamble and examples.
        Each example is created from a `create_conversation_string` method and is
        demarcated by an `example_separator`.

        Examples will look like the following:

            {example_separator}
            {user_name}: {utterance}\n
            {bot_name}: {utterance}\n
            {user_name}: {utterance}\n
            {bot_name}: {utterance}\n
            {example_separator}
            {user_name}: {utterance}\n
            {bot_name}: {utterance}\n

        Returns:
            str: String representation of the conversation prompt.
        """
        lines = [f"{self.preamble}\n"]
        lines += self.example_separator + f"{self.example_separator}".join(
            self.create_conversation_string(example) for example in self.examples
        )
        return "".join(lines).strip()

    def _validate_examples(self) -> None:
        """Validates that the `examples` meet the following requirements:

        - All fields are used in every example of `examples`.
        - At least `MIN_NUM_EXAMPLES` examples are given.

        Raises:
            ValueError: If any of the above requirements is not met.
        """
        # All fields are used in every interaction in every example of `examples`.
        for example in self.examples:
            for interaction in example:
                if any(key not in interaction for key in self.REQUIRED_KEYS):
                    raise ValueError(
                        f"Missing required key.\nHeader keys: {interaction.keys()}\n"
                        f"Required: {self.REQUIRED_KEYS}"
                    )
        # At least `MIN_NUM_EXAMPLES` examples are given.
        if len(self.examples) < self.MIN_NUM_EXAMPLES:
            raise ValueError(
                f"At least {self.MIN_NUM_EXAMPLES} example must be given for"
                f"{self.__class__.__name__}"
            )

    def _validate_dialogue(self) -> None:
        """Validates that the examples conform to a 2-person dialogue.


        There should only be 2 speakers in the examples, and each speaker's utterance
        should not be prefixed with their name.

        Raises:
            ValueError: If the above requirement is not met.
        """
        for example in self.examples:
            # Only 2 speakers should be in each conversation interaction
            if not all([len(interaction) == 2 for interaction in example]):
                raise ValueError(
                    "Conversation interactions must be pairs of utterances."
                )

            # Only check the examples for name-prefixed utterances if there is at least
            # one interaction
            if example:
                user_turns = [interaction["user"] for interaction in example]
                bot_turns = [interaction["bot"] for interaction in example]
                all_turns = user_turns + bot_turns

                colon_prefixed = all(":" in turn for turn in all_turns)
                hyphen_prefixed = all("-" in turn for turn in all_turns)

                if colon_prefixed or hyphen_prefixed:
                    # This might false-positive, so we only log a warning
                    logging.warning(
                        "Did you mistakenly prefix the example dialogue turns with"
                        "user/bot names?"
                    )

                user_prefixed = all(
                    turn.lstrip().startswith(self.user_name) for turn in user_turns
                )

                bot_prefixed = all(
                    turn.lstrip().startswith(self.bot_name) for turn in bot_turns
                )
                if user_prefixed and bot_prefixed:
                    # It's hard to think of any genuine case where all utterances start
                    # with self-names.
                    raise ValueError(
                        "Conversation interactions should not be prefixed with user/bot"
                        "names!"
                    )<|MERGE_RESOLUTION|>--- conflicted
+++ resolved
@@ -67,23 +67,6 @@
         """
         return self.headers["bot"]
 
-<<<<<<< HEAD
-=======
-    @property
-    def stop_sequences(self) -> List[str]:
-        """A (partial) list of stop sequences upon which the chatbot will cut off
-        generation.
-
-        The chatbot will stop generation when it encounters a newline followed by
-        a user or bot's name.
-
-        Returns:
-            List[str]: A list of stop sequences corresponding to the headers of the
-                prompt.
-        """
-        return [f"\n{self.headers[speaker]}:" for speaker in self.headers]
-
->>>>>>> dfa1fd5a
     def create_interaction_string(self, *args, **kwargs) -> str:
         """Creates a string representation of an interaction.
 
