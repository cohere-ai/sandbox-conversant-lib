# Copyright (c) 2022 Cohere Inc. and its affiliates.
#
# Licensed under the MIT License (the "License");
# you may not use this file except in compliance with the License.
#
# You may obtain a copy of the License in the LICENSE file at the top
# level of this repository.


from dataclasses import field
from typing import List

from pydantic.dataclasses import dataclass

from conversant.prompts.prompt import Prompt


@dataclass
class RewritePrompt(Prompt):
    """A rewrite prompt given to a Chatbot.

    Required keys:
        conversation: The possibly ungrounded message to be rewritten.
        fact: A reference paragraph containing a fact to ground the message.
        rewrite: A rewritten grounded message based on the reference fact.

    Constants;
        REQUIRED_KEYS (List[str]): The list of required keys for the prompt. (default:
            `["conversation", "rewrite", "fact"]`)
        MIN_PREAMBLE_LENGTH (int): The minimum length of the preamble. (default: `10`)
        MIN_NUM_EXAMPLES (int): The minimum number of examples that should be passed in.
            (default: `1`)
    """

    REQUIRED_KEYS: List[str] = field(
        default_factory=lambda: ["conversation", "rewrite", "fact"]
    )
    MIN_PREAMBLE_LENGTH: int = 10
    MIN_NUM_EXAMPLES: int = 1

    def __post_init__(self) -> None:
        """Validators for the rewrite prompt.

        Validates that the prompt follows the requirements of the validators listed
        below. Minimally, the RewritePrompt needs to follow the requirements of its
        parent class.
        """
        super().__post_init__()

<<<<<<< HEAD
    def create_interaction_string(self, *args, **kwargs) -> str:
        """Creates a string representation of a grounded rewriting interaction.
=======
    def create_example_string(self, *args, **kwargs) -> str:
        """Creates a string representation of a grounded rewriting example from
        positional and keyword arguments.
>>>>>>> 433a9aac

        Interactions will look like the following:

            {conversation_header}\n
            {conversation}\n
            {fact_header}\n
            {fact}\n
            {rewrite_header}\n
            {rewrite}\n

        Args:
            args: Positional arguments for the new interaction.
            kwargs: Keyword arguments for the new interaction.

        Returns:
            str: String representation of an interaction.
        """
<<<<<<< HEAD
        interaction = (
            self.create_interaction(*args, **kwargs) if len(args) > 0 else kwargs
        )
        return "".join(
            f"{self.headers[field]}\n{interaction[field]}\n"
            for field in interaction.keys()
=======
        example = self.create_example(*args, **kwargs) if len(args) > 0 else kwargs
        return f"{self.example_separator}" + "".join(
            f"{self.headers[key]}\n{example[key]}\n" for key in example.keys()
>>>>>>> 433a9aac
        )<|MERGE_RESOLUTION|>--- conflicted
+++ resolved
@@ -47,14 +47,8 @@
         """
         super().__post_init__()
 
-<<<<<<< HEAD
     def create_interaction_string(self, *args, **kwargs) -> str:
         """Creates a string representation of a grounded rewriting interaction.
-=======
-    def create_example_string(self, *args, **kwargs) -> str:
-        """Creates a string representation of a grounded rewriting example from
-        positional and keyword arguments.
->>>>>>> 433a9aac
 
         Interactions will look like the following:
 
@@ -72,16 +66,9 @@
         Returns:
             str: String representation of an interaction.
         """
-<<<<<<< HEAD
         interaction = (
             self.create_interaction(*args, **kwargs) if len(args) > 0 else kwargs
         )
         return "".join(
-            f"{self.headers[field]}\n{interaction[field]}\n"
-            for field in interaction.keys()
-=======
-        example = self.create_example(*args, **kwargs) if len(args) > 0 else kwargs
-        return f"{self.example_separator}" + "".join(
-            f"{self.headers[key]}\n{example[key]}\n" for key in example.keys()
->>>>>>> 433a9aac
+            f"{self.headers[key]}\n{interaction[key]}\n" for key in interaction.keys()
         )